--- conflicted
+++ resolved
@@ -237,7 +237,6 @@
 
 As with Python packages, it is *highly recommended* to thoroughly test your Node.js application after applying updates. Copa does not perform automated testing or validation of the patched application.
 
-<<<<<<< HEAD
 ### Go
 
 Copa supports patching Go module dependencies defined in `go.mod` files. When scanning an image for vulnerabilities, Copa will:
@@ -452,7 +451,7 @@
 ```
 
 > **Note**: Binary rebuild requires images built with SLSA provenance (`docker buildx build --provenance=max`). Images without provenance will only have their go.mod/go.sum files updated.
-=======
+
 ### .NET
 
 Copa supports patching .NET applications by replacing vulnerable DLLs in-place. This approach works for both SDK-based images and runtime-only images using the same flags as noted above.
@@ -527,5 +526,4 @@
 
 Copa does not perform full dependency resolution. It applies updates based on scanner results. If updating a package causes dependency conflicts, you may need to:
 - Use `--ignore-errors` to continue patching other packages
-- Manually resolve version conflicts in your `.csproj` file
->>>>>>> 9697ce87
+- Manually resolve version conflicts in your `.csproj` file
package patch

import (
	"bufio"
	"bytes"
	"context"
	"encoding/json"
	"errors"
	"fmt"
	"io"
	"os"
	"runtime"
	"strings"
	"sync"
	"time"

	"github.com/containerd/platforms"
	"github.com/docker/buildx/build"
	"github.com/docker/cli/cli/config"
	log "github.com/sirupsen/logrus"
	"golang.org/x/exp/slices"
	"golang.org/x/sync/errgroup"

	"github.com/distribution/reference"
	"github.com/docker/buildx/util/imagetools"
	"github.com/moby/buildkit/client"
	"github.com/moby/buildkit/client/llb"
	"github.com/moby/buildkit/exporter/containerimage/exptypes"
	gwclient "github.com/moby/buildkit/frontend/gateway/client"
	"github.com/moby/buildkit/session"
	"github.com/moby/buildkit/session/auth/authprovider"
	"github.com/moby/buildkit/util/progress/progressui"
	"github.com/project-copacetic/copacetic/pkg/buildkit"
	"github.com/project-copacetic/copacetic/pkg/buildkit/connhelpers"
	"github.com/project-copacetic/copacetic/pkg/langmgr"
	"github.com/project-copacetic/copacetic/pkg/pkgmgr"
	"github.com/project-copacetic/copacetic/pkg/report"
	"github.com/project-copacetic/copacetic/pkg/types"
	"github.com/project-copacetic/copacetic/pkg/types/unversioned"
	"github.com/project-copacetic/copacetic/pkg/utils"
	"github.com/project-copacetic/copacetic/pkg/vex"
	"github.com/quay/claircore/osrelease"

	dockerTypes "github.com/docker/docker/api/types"
	dockerClient "github.com/docker/docker/client"
)

const (
	copaProduct     = "copa"
	defaultRegistry = "docker.io"
	defaultTag      = "latest"
<<<<<<< HEAD

	// Package types
	PkgTypeOS      = "os"
	PkgTypeLibrary = "library"
=======
	LINUX           = "linux"
>>>>>>> f194e33d
)

// for testing.
var (
	bkNewClient = buildkit.NewClient
)

<<<<<<< HEAD
type archDigest struct {
	tag    string
	digest string
	plat   types.PatchPlatform
}

// Package types supported by copa

// parsePkgTypes parses a comma-separated string of package types and validates them
func parsePkgTypes(pkgTypesStr string) ([]string, error) {
	if pkgTypesStr == "" {
		return []string{PkgTypeOS}, nil // default to OS
	}

	types := strings.Split(pkgTypesStr, ",")
	validTypes := []string{}

	for _, t := range types {
		t = strings.TrimSpace(t)
		if t == PkgTypeOS || t == PkgTypeLibrary {
			validTypes = append(validTypes, t)
		} else {
			return nil, fmt.Errorf("invalid package type '%s'. Valid types are: %s, %s", t, PkgTypeOS, PkgTypeLibrary)
		}
	}

	if len(validTypes) == 0 {
		return []string{PkgTypeOS}, nil // default to OS
	}

	return validTypes, nil
}

// shouldIncludeOSUpdates returns true if OS updates should be included based on package types
func shouldIncludeOSUpdates(pkgTypes []string) bool {
	return slices.Contains(pkgTypes, PkgTypeOS)
}

// shouldIncludeLibraryUpdates returns true if library updates should be included based on package types
func shouldIncludeLibraryUpdates(pkgTypes []string) bool {
	return slices.Contains(pkgTypes, PkgTypeLibrary)
}

=======
>>>>>>> f194e33d
// archTag returns "patched-arm64" or "patched-arm-v7" etc.
func archTag(base, arch, variant string) string {
	if variant != "" {
		return fmt.Sprintf("%s-%s-%s", base, arch, variant)
	}
	return fmt.Sprintf("%s-%s", base, arch)
}

// createMultiArchManifest assembles a multi-arch manifest list and pushes it
// via Buildx's imagetools helper (equivalent to
// `docker buildx imagetools create --tag … img@sha256:d1 img@sha256:d2 …`).
func createMultiArchManifest(
	ctx context.Context,
	imageName reference.NamedTagged,
	items []types.PatchResult,
) error {
	resolver := imagetools.New(imagetools.Opt{
		Auth: config.LoadDefaultConfigFile(os.Stderr),
	})

	// Source references (repo@sha256:digest) – one per architecture.
	srcRefs := make([]*imagetools.Source, 0, len(items))
	for _, it := range items {
		if it.PatchedDesc == nil {
			return fmt.Errorf("patched descriptor is nil for %s", it.OriginalRef.String())
		}
		srcRefs = append(srcRefs, &imagetools.Source{
			Ref:  it.PatchedRef,
			Desc: *it.PatchedDesc,
		})
	}

	idxBytes, desc, err := resolver.Combine(ctx, srcRefs, map[exptypes.AnnotationKey]string{}, false)
	if err != nil {
		return fmt.Errorf("failed to combine sources into manifest list: %w", err)
	}

	err = resolver.Push(ctx, imageName, desc, idxBytes)
	if err != nil {
		return fmt.Errorf("failed to push multi-arch manifest list: %w", err)
	}

	return nil
}

func normalizeConfigForPlatform(j []byte, p *types.PatchPlatform) ([]byte, error) {
	if p == nil {
		return j, fmt.Errorf("platform is nil")
	}

	var m map[string]any
	if err := json.Unmarshal(j, &m); err != nil {
		return nil, err
	}

	m["architecture"] = p.Architecture
	if p.Variant != "" {
		m["variant"] = p.Variant
	} else {
		delete(m, "variant")
	}
	m["os"] = p.OS

	return json.Marshal(m)
}

// Patch command applies package updates to an OCI image given a vulnerability report.
func Patch(
	ctx context.Context, timeout time.Duration,
	image, reportFile, reportDirectory, platformSpecificErrors, patchedTag, suffix, workingFolder, scanner, format, output string,
	ignoreError, push bool,
	pkgTypes string,
	bkOpts buildkit.Opts,
) error {
	timeoutCtx, cancel := context.WithTimeout(ctx, timeout)
	defer cancel()

	ch := make(chan error)
	go func() {
		ch <- patchWithContext(timeoutCtx, ch, image, reportFile, reportDirectory, platformSpecificErrors, patchedTag, suffix, workingFolder, scanner, format, output, ignoreError, push, pkgTypes, bkOpts)
	}()

	select {
	case err := <-ch:
		return err
	case <-timeoutCtx.Done():
		// add a grace period for long running deferred cleanup functions to complete
		<-time.After(1 * time.Second)

		err := fmt.Errorf("patch exceeded timeout %v", timeout)
		log.Error(err)
		return err
	}
}

func removeIfNotDebug(workingFolder string) {
	if log.GetLevel() >= log.DebugLevel {
		// Keep the intermediate outputs for outputs solved to working folder if debugging
		log.Warnf("--debug specified, working folder at %s needs to be manually cleaned up", workingFolder)
	} else {
		os.RemoveAll(workingFolder)
	}
}

func patchWithContext(
	ctx context.Context,
	ch chan error,
	image, reportFile, reportDirectory, platformSpecificErrors, patchedTag, suffix, workingFolder, scanner, format, output string,
	ignoreError, push bool,
	pkgTypes string,
	bkOpts buildkit.Opts,
) error {
	if reportFile != "" && reportDirectory != "" {
		return fmt.Errorf("both report file and directory provided, please provide only one")
	}

	// try report file
	if reportFile != "" {
		// check if reportFile exists
		if _, err := os.Stat(reportFile); os.IsNotExist(err) {
			return fmt.Errorf("report file %s does not exist", reportFile)
		}
		// check if reportFile is a file
		f, err := os.Stat(reportFile)
		if err != nil {
			// handle common errors
			if os.IsNotExist(err) {
				return fmt.Errorf("report file %s does not exist", reportFile)
			}
			return fmt.Errorf("failed to stat report file %s: %w", reportFile, err)
		}
		if f.IsDir() {
			return fmt.Errorf("report file %s is a directory, please provide a file", reportFile)
		}
		log.Debugf("Using report file: %s", reportFile)
		platform := types.PatchPlatform{
			Platform: platforms.Normalize(platforms.DefaultSpec()),
		}
		if platform.OS != LINUX {
			platform.OS = LINUX
		}
		result, err := patchSingleArchImage(ctx, ch, image, reportFile, patchedTag, suffix, workingFolder, scanner, format, output, platform, ignoreError, push, pkgTypes, bkOpts, false)
		if err == nil && result != nil {
			log.Infof("Patched image (%s): %s\n", platform.OS+"/"+platform.Architecture, result.PatchedRef.String())
		}
		return err
	} else if reportDirectory == "" && reportFile == "" {
		platform := types.PatchPlatform{
			Platform: platforms.Normalize(platforms.DefaultSpec()),
		}
<<<<<<< HEAD
		result, err := patchSingleArchImage(ctx, ch, image, reportFile, patchedTag, suffix, workingFolder, scanner, format, output, platform, ignoreError, push, pkgTypes, bkOpts, false)
		if err == nil && result != nil {
			log.Infof("Patched image (%s): %s\n", platform.OS+"/"+platform.Architecture, result.PatchedImage)
=======
		if platform.OS != LINUX {
			platform.OS = LINUX
		}
		result, err := patchSingleArchImage(ctx, ch, image, reportFile, patchedTag, suffix, workingFolder, scanner, format, output, platform, ignoreError, push, bkOpts, false)
		if err == nil && result != nil && result.PatchedRef != nil {
			log.Infof("Patched image (%s): %s\n", platform.OS+"/"+platform.Architecture, result.PatchedRef)
>>>>>>> f194e33d
		}
		return err
	}

	// must be dealing with a multi-arch image, check the directory
	f, err := os.Stat(reportDirectory)
	if err != nil {
		return err
	}
	if !f.IsDir() {
		return fmt.Errorf("provided report directory path %s is not a directory", reportDirectory)
	}

	return patchMultiArchImage(ctx, ch, platformSpecificErrors, image, reportDirectory, patchedTag, suffix, workingFolder, scanner, format, output, ignoreError, push, pkgTypes, bkOpts)
}

func patchSingleArchImage(
	ctx context.Context,
	ch chan error,
	image, reportFile, patchedTag, suffix, workingFolder, scanner, format, output string,
	//nolint:gocritic
	targetPlatform types.PatchPlatform,
	ignoreError, push bool,
	pkgTypes string,
	bkOpts buildkit.Opts,
	multiArch bool,
) (*types.PatchResult, error) {
	if reportFile == "" && output != "" {
		log.Warn("No vulnerability report was provided, so no VEX output will be generated.")
	}

	// if the target platform is different from the host platform, we need to check if emulation is enabled
	// only need to do this check if were patching a multi-arch image
	if multiArch {
		hostPlatform := platforms.Normalize(platforms.DefaultSpec())
		if hostPlatform.OS != LINUX {
			hostPlatform.OS = LINUX
		}
		platformsEqual := hostPlatform.OS == targetPlatform.OS &&
			hostPlatform.Architecture == targetPlatform.Architecture
		if platformsEqual {
			log.Debugf("Host platform %+v matches target platform %+v", hostPlatform, targetPlatform)
		} else {
			log.Debugf("Host platform %+v does not match target platform %+v", hostPlatform, targetPlatform)
			// check if emulation is enabled

			if emulationEnabled := buildkit.QemuAvailable(&targetPlatform); !emulationEnabled {
				return nil, fmt.Errorf("emulation is not enabled for platform %s", targetPlatform.OS+"/"+targetPlatform.Architecture)
			}
			log.Debugf("Emulation is enabled for platform %+v", targetPlatform)
		}
	}

	// parse the image reference
	imageName, err := reference.ParseNormalizedNamed(image)
	if err != nil {
		return nil, fmt.Errorf("failed to parse reference: %w", err)
	}

	// resolve final patched tag
	patchedTag, err = resolvePatchedTag(imageName, patchedTag, suffix)
	if err != nil {
		return nil, err
	}
	if multiArch {
		patchedTag = archTag(patchedTag, targetPlatform.Architecture, targetPlatform.Variant)
	}
	patchedImageName := fmt.Sprintf("%s:%s", imageName.Name(), patchedTag)
	log.Infof("Patched image name: %s", patchedImageName)

	// Ensure working folder exists for call to InstallUpdates
	if workingFolder == "" {
		var err error
		workingFolder, err = os.MkdirTemp("", "copa-*")
		if err != nil {
			return nil, err
		}
		defer removeIfNotDebug(workingFolder)
		if err = os.Chmod(workingFolder, 0o744); err != nil {
			return nil, err
		}
	} else {
		if isNew, err := utils.EnsurePath(workingFolder, 0o744); err != nil {
			log.Errorf("failed to create workingFolder %s", workingFolder)
			return nil, err
		} else if isNew {
			defer removeIfNotDebug(workingFolder)
		}
	}

	var updates *unversioned.UpdateManifest
	// Parse report for update packages
	if reportFile != "" {
		updates, err = report.TryParseScanReport(reportFile, scanner)
		if err != nil {
			return nil, err
		}
		log.Debugf("updates to apply: %v", updates)

		// Filter updates based on package types
		pkgTypesList, err := parsePkgTypes(pkgTypes)
		if err != nil {
			return nil, fmt.Errorf("invalid package types: %w", err)
		}

		if updates != nil {
			// Filter OS updates
			if !shouldIncludeOSUpdates(pkgTypesList) {
				log.Debugf("Filtering out OS updates based on pkg-types: %v", pkgTypesList)
				updates.OSUpdates = []unversioned.UpdatePackage{}
			}

			// Filter library updates
			if !shouldIncludeLibraryUpdates(pkgTypesList) {
				log.Debugf("Filtering out library updates based on pkg-types: %v", pkgTypesList)
				updates.LangUpdates = []unversioned.UpdatePackage{}
			}

			log.Debugf("Filtered updates to apply: OS=%d, Lang=%d", len(updates.OSUpdates), len(updates.LangUpdates))
		}
	}

	bkClient, err := bkNewClient(ctx, bkOpts)
	if err != nil {
		return nil, err
	}
	defer bkClient.Close()

	var ref string
	if reference.IsNameOnly(imageName) {
		log.Warnf("Image name has no tag or digest, using latest as tag")
		ref = fmt.Sprintf("%s:%s", imageName.Name(), defaultTag)
	} else {
		log.Debugf("Image name has tag or digest, using %s as tag", imageName.String())
		ref = imageName.String()
	}

	// get the original media type of the image to determine if we should export as OCI or Docker
	mt, err := utils.GetMediaType(ref)
	shouldExportOCI := err == nil && strings.Contains(mt, "vnd.oci.image")

	switch {
	case shouldExportOCI:
		log.Debug("resolved media type is OCI")

	case err != nil:
		log.Warnf("unable to determine media type, defaulting to docker, err: %v", err)

	default:
		log.Warnf("resolved media type is Docker")
	}

	pipeR, pipeW := io.Pipe()
	dockerConfig := config.LoadDefaultConfigFile(os.Stderr)
	cfg := authprovider.DockerAuthProviderConfig{ConfigFile: dockerConfig}
	attachable := []session.Attachable{authprovider.NewDockerAuthProvider(cfg)}

	// create solve options based on whether were pushing to registry or loading to docker
	solveOpt := client.SolveOpt{
		Frontend: "",         // i.e. we are passing in the llb.Definition directly
		Session:  attachable, // used for authprovider, sshagentprovider and secretprovider
	}

	// determine which attributes to set for the export
	attrs := map[string]string{
		"name": patchedImageName,
	}
	if shouldExportOCI {
		attrs["oci-mediatypes"] = "true"
	}
	if push {
		attrs["push"] = "true"
		solveOpt.Exports = []client.ExportEntry{
			{
				Type:  client.ExporterImage,
				Attrs: attrs,
			},
		}
	} else {
		solveOpt.Exports = []client.ExportEntry{
			{
				Type:  client.ExporterDocker,
				Attrs: attrs,
				Output: func(_ map[string]string) (io.WriteCloser, error) {
					return pipeW, nil
				},
			},
		}
	}
	solveOpt.SourcePolicy, err = build.ReadSourcePolicy()
	if err != nil {
		return nil, err
	}

	if solveOpt.SourcePolicy != nil {
		switch {
		case strings.Contains(solveOpt.SourcePolicy.Rules[0].Updates.Identifier, "redhat"):
			err = errors.New("RedHat is not supported via source policies due to BusyBox not being in the RHEL repos\n" +
				"Please use a different RPM-based image")
			return nil, err

		case strings.Contains(solveOpt.SourcePolicy.Rules[0].Updates.Identifier, "rockylinux"):
			err = errors.New("RockyLinux is not supported via source policies due to BusyBox not being in the RockyLinux repos\n" +
				"Please use a different RPM-based image")
			return nil, err

		case strings.Contains(solveOpt.SourcePolicy.Rules[0].Updates.Identifier, "alma"):
			err = errors.New("AlmaLinux is not supported via source policies due to BusyBox not being in the AlmaLinux repos\n" +
				"Please use a different RPM-based image")
			return nil, err
		}
	}

	// Create a channel to receive the patched image digest
	buildChannel := make(chan *client.SolveStatus)
	eg, ctx := errgroup.WithContext(ctx)
	eg.Go(func() error {
		var pkgType string
		var validatedManifest *unversioned.UpdateManifest
		if updates != nil {
			// create a new manifest with the successfully patched packages
			validatedManifest = &unversioned.UpdateManifest{
				Metadata: unversioned.Metadata{
					OS: unversioned.OS{
						Type:    updates.Metadata.OS.Type,
						Version: updates.Metadata.OS.Version,
					},
					Config: unversioned.Config{
						Arch: updates.Metadata.Config.Arch,
					},
				},
				OSUpdates:   []unversioned.UpdatePackage{},
				LangUpdates: []unversioned.UpdatePackage{},
			}
		}

		solveResponse, err := bkClient.Build(ctx, solveOpt, copaProduct, func(ctx context.Context, c gwclient.Client) (*gwclient.Result, error) {
			// Configure buildctl/client for use by package manager
			config, err := buildkit.InitializeBuildkitConfig(ctx, c, imageName.String())
			if err != nil {
				ch <- err
				return nil, err
			}

			// Create package manager helper
			var manager pkgmgr.PackageManager
			if reportFile == "" {
				// determine OS family
				fileBytes, err := buildkit.ExtractFileFromState(ctx, c, &config.ImageState, "/etc/os-release")
				if err != nil {
					ch <- err
					return nil, fmt.Errorf("unable to extract /etc/os-release file from state %w", err)
				}

				osType, err := getOSType(ctx, fileBytes)
				if err != nil {
					ch <- err
					return nil, err
				}

				osVersion, err := getOSVersion(ctx, fileBytes)
				if err != nil {
					ch <- err
					return nil, err
				}

				isEOL, eolDate, err := utils.CheckEOSL(osType, osVersion)
				if err != nil {
					log.Warnf("Failed to check EOL status for %s %s: %v. Patch attempt will proceed.", osType, osVersion, err)
				} else if isEOL {
					eolMsg := fmt.Sprintf("The operating system %s %s appears to be End-Of-Support-Life.", osType, osVersion)
					if eolDate != "Unknown" && eolDate != "Not in EOL DB" && eolDate != "Normalization Failed" && eolDate != "API Rate Limited" {
						eolMsg += fmt.Sprintf(" (EOL date: %s)", eolDate)
					}
					eolMsg += " Patching may fail, be incomplete, or use archived repositories. Consider upgrading the base image."
					log.Warn(eolMsg)
				}

				// get package manager based on os family type
				manager, err = pkgmgr.GetPackageManager(osType, osVersion, config, workingFolder)
				if err != nil {
					ch <- err
					return nil, err
				}
			} else {
				// get package manager based on os family type
				manager, err = pkgmgr.GetPackageManager(updates.Metadata.OS.Type, updates.Metadata.OS.Version, config, workingFolder)
				if err != nil {
					ch <- err
					return nil, err
				}
			}

			// Export the patched image state to Docker
			patchedImageState, errPkgs, err := manager.InstallUpdates(ctx, updates, ignoreError) // OS Package Manager updates
			if err != nil {
				ch <- err
				return nil, err
			}

			// Handle Language Specific Updates
			if updates != nil && len(updates.LangUpdates) > 0 {
				languageManagers := langmgr.GetLanguageManagers(config, workingFolder)
				var langErrPkgsFromAllManagers []string
				var combinedLangError error

				currentProcessingState := patchedImageState // Start with the state after OS updates

				for _, individualLangManager := range languageManagers {
					log.Debugf("Applying language updates using manager: %T", individualLangManager)
					var tempErrPkgs []string
					var tempErr error

					// Call InstallUpdates on the individual language manager instance
					newState, tempErrPkgs, tempErr := individualLangManager.InstallUpdates(ctx, updates, ignoreError)

					if newState != nil {
						currentProcessingState = newState // Update state for the next manager or final result
					}

					if tempErr != nil {
						log.Errorf("Error applying updates with language manager %T: %v", individualLangManager, tempErr)
						if combinedLangError == nil {
							combinedLangError = tempErr
						} else {
							combinedLangError = fmt.Errorf("%w; %v", combinedLangError, tempErr)
						}
						if !ignoreError {
							ch <- combinedLangError
							return nil, combinedLangError
						}
					}
					if len(tempErrPkgs) > 0 {
						langErrPkgsFromAllManagers = append(langErrPkgsFromAllManagers, tempErrPkgs...)
					}
				}

				// Update the main patchedImageState with the result of all language managers
				patchedImageState = currentProcessingState

				// Merge OS-level error packages with language-level error packages, ensuring uniqueness
				if len(langErrPkgsFromAllManagers) > 0 {
					if errPkgs == nil {
						errPkgs = []string{}
					}
					combinedReportedPkgs := append(errPkgs, langErrPkgsFromAllManagers...)
					uniqueErrPkgsMap := make(map[string]bool)
					var tempUniqueSlice []string
					for _, item := range combinedReportedPkgs {
						if _, value := uniqueErrPkgsMap[item]; !value {
							uniqueErrPkgsMap[item] = true
							tempUniqueSlice = append(tempUniqueSlice, item)
						}
					}
					errPkgs = tempUniqueSlice
				}

				if combinedLangError != nil && !ignoreError {
					ch <- combinedLangError
					return nil, combinedLangError
				}
			} else {
				log.Debug("No language-specific updates found in the manifest.")
			}

			def, err := patchedImageState.Marshal(ctx, llb.Platform(targetPlatform.Platform))
			if err != nil {
				ch <- err
				return nil, fmt.Errorf("unable to get platform from ImageState %w", err)
			}

			res, err := c.Solve(ctx, gwclient.SolveRequest{
				Definition: def.ToPB(),
				Evaluate:   true,
			})
			if err != nil {
				ch <- err
				return nil, err
			}

			fixed, err := normalizeConfigForPlatform(config.ConfigData, &targetPlatform)
			if err != nil {
				ch <- err
				return nil, err
			}
			res.AddMeta(exptypes.ExporterImageConfigKey, fixed)

			// for the vex document, only include updates that were successfully applied
			pkgType = manager.GetPackageType()
			if validatedManifest != nil {
				for _, update := range updates.OSUpdates {
					if !slices.Contains(errPkgs, update.Name) {
						validatedManifest.OSUpdates = append(validatedManifest.OSUpdates, update)
					}
				}
			}

			return res, nil
		}, buildChannel)

		// Currently can only validate updates if updating via scanner
		var patchedImageDigest string
		if err == nil && solveResponse != nil {
			digest := solveResponse.ExporterResponse[exptypes.ExporterImageDigestKey]
			patchedImageDigest = digest
<<<<<<< HEAD
			if reportFile != "" && validatedManifest != nil {
				nameDigestOrTag := getRepoNameWithDigest(patchedImageName, digest)
				// vex document must contain at least one statement
				if output != "" && len(validatedManifest.OSUpdates) > 0 {
					if err := vex.TryOutputVexDocument(validatedManifest, pkgType, nameDigestOrTag, format, output); err != nil {
						ch <- err
						return err
					}
=======
		}
		if patchedImageDigest != "" && reportFile != "" && validatedManifest != nil {
			nameDigestOrTag := getRepoNameWithDigest(patchedImageName, patchedImageDigest)
			// vex document must contain at least one statement
			if output != "" && len(validatedManifest.Updates) > 0 {
				if err := vex.TryOutputVexDocument(validatedManifest, pkgType, nameDigestOrTag, format, output); err != nil {
					ch <- err
					return err
>>>>>>> f194e33d
				}
			}
		}

		return err
	})

	eg.Go(func() error {
		// not using shared context to not disrupt display but let us finish reporting errors
		mode := progressui.AutoMode
		if log.GetLevel() >= log.DebugLevel {
			mode = progressui.PlainMode
		}
		display, err := progressui.NewDisplay(os.Stderr, mode)
		if err != nil {
			return err
		}

		_, err = display.UpdateFrom(ctx, buildChannel)
		return err
	})

	// only load to docker if not pushing
	if !push {
		eg.Go(func() error {
			dockerCli, err := newDockerClient()
			if err != nil {
				pipeR.CloseWithError(fmt.Errorf("failed to create docker client for loading: %w", err))
				return fmt.Errorf("failed to create docker client for loading: %w", err)
			}
			defer dockerCli.Close()

			err = dockerLoadWithClient(ctx, dockerCli, pipeR)
			if err != nil {
				pipeR.CloseWithError(fmt.Errorf("dockerLoadWithClient failed: %w", err))
				return fmt.Errorf("dockerLoadWithClient failed: %w", err)
			}
			return pipeR.Close()
		})
	} else {
		go func() {
			pipeR.Close()
		}()
	}

	err = eg.Wait()
	if err != nil {
		return nil, err
	}

	patchedDesc, err := utils.GetImageDescriptor(context.Background(), patchedImageName)
	if err != nil { // dont necessarily need to fail if we can't get the descriptor
		prettyPlatform := platforms.Format(targetPlatform.Platform)
		log.Warnf("failed to get patched image descriptor for platform '%s':  %v", prettyPlatform, err)
	}

	patchedRef, err := reference.ParseNamed(patchedImageName)
	log.Debugf("Patched image name: %s", patchedImageName)
	if err != nil {
		return nil, fmt.Errorf("failed to parse patched image name %s: %w", patchedImageName, err)
	}

	return &types.PatchResult{
		OriginalRef: imageName,
		PatchedRef:  patchedRef,
		PatchedDesc: patchedDesc,
	}, nil
}

// resolvePatchedTag merges explicit tag & suffix rules, returning the final patched tag.
func resolvePatchedTag(imageRef reference.Named, explicitTag, suffix string) (string, error) {
	// if user explicitly sets a final tag, that wins outright
	if explicitTag != "" {
		return explicitTag, nil
	}

	// parse out any existing tag from the image ref
	var baseTag string
	if tagged, ok := imageRef.(reference.Tagged); ok {
		baseTag = tagged.Tag()
	}

	// if suffix is empty, default to "patched"
	if suffix == "" {
		suffix = "patched"
	}

	// if we have no original baseTag (the user’s image had no tag),
	// then we can’t append a suffix to it
	if baseTag == "" {
		return "", fmt.Errorf("no tag found in image reference %s", imageRef.String())
	}

	// otherwise, combine them
	return fmt.Sprintf("%s-%s", baseTag, suffix), nil
}

func getOSType(ctx context.Context, osreleaseBytes []byte) (string, error) {
	r := bytes.NewReader(osreleaseBytes)
	osData, err := osrelease.Parse(ctx, r)
	if err != nil {
		return "", fmt.Errorf("unable to parse os-release data %w", err)
	}

	osType := strings.ToLower(osData["NAME"])
	switch {
	case strings.Contains(osType, "alpine"):
		return "alpine", nil
	case strings.Contains(osType, "debian"):
		return "debian", nil
	case strings.Contains(osType, "ubuntu"):
		return "ubuntu", nil
	case strings.Contains(osType, "amazon"):
		return "amazon", nil
	case strings.Contains(osType, "centos"):
		return "centos", nil
	case strings.Contains(osType, "mariner"):
		return "cbl-mariner", nil
	case strings.Contains(osType, "azure linux"):
		return "azurelinux", nil
	case strings.Contains(osType, "red hat"):
		return "redhat", nil
	case strings.Contains(osType, "rocky"):
		return "rocky", nil
	case strings.Contains(osType, "oracle"):
		return "oracle", nil
	case strings.Contains(osType, "alma"):
		return "alma", nil
	default:
		log.Error("unsupported osType ", osType)
		return "", errors.ErrUnsupported
	}
}

func getOSVersion(ctx context.Context, osreleaseBytes []byte) (string, error) {
	r := bytes.NewReader(osreleaseBytes)
	osData, err := osrelease.Parse(ctx, r)
	if err != nil {
		return "", fmt.Errorf("unable to parse os-release data %w", err)
	}

	return osData["VERSION_ID"], nil
}

func newDockerClient() (dockerClient.APIClient, error) {
	hostOpt := func(c *dockerClient.Client) error {
		if os.Getenv(dockerClient.EnvOverrideHost) != "" {
			// Fallback to just keep dockerClient.FromEnv whatever was set from
			return nil
		}
		addr, err := connhelpers.AddrFromDockerContext()
		if err != nil {
			log.WithError(err).Error("Error loading docker context, falling back to env")
			return nil
		}
		return dockerClient.WithHost(addr)(c)
	}

	cli, err := dockerClient.NewClientWithOpts(dockerClient.FromEnv, hostOpt, dockerClient.WithAPIVersionNegotiation())
	if err != nil {
		return nil, fmt.Errorf("failed to create docker client: %w", err)
	}
	log.Debug("Docker client initialized successfully")
	return cli, nil
}

func dockerLoadWithClient(ctx context.Context, cli dockerClient.APIClient, pipeR io.Reader) error {
	log.Debugf("Loading image stream using Docker API client")
	resp, err := cli.ImageLoad(ctx, pipeR, dockerClient.ImageLoadWithQuiet(false))
	if err != nil {
		log.Errorf("Docker API ImageLoad failed: %v", err)
		return fmt.Errorf("docker client ImageLoad: %w", err)
	}
	defer resp.Body.Close()

	scanner := bufio.NewScanner(resp.Body)
	lastLine := ""
	for scanner.Scan() {
		line := scanner.Text()
		lastLine = line
		log.Debugf("ImageLoad response stream: %s", line)
	}

	if err := scanner.Err(); err != nil {
		log.Warnf("Error reading ImageLoad response body stream: %v", err)
	}

	if resp.JSON && lastLine != "" {
		var jsonResp struct {
			ErrorResponse *dockerTypes.ErrorResponse `json:"errorResponse"`
			Error         string                     `json:"error"`
		}
		if err := json.Unmarshal([]byte(lastLine), &jsonResp); err == nil {
			if jsonResp.ErrorResponse != nil {
				msg := fmt.Sprintf("ImageLoad reported error: %s", jsonResp.ErrorResponse.Message)
				log.Error(msg)
				return errors.New(msg)
			}
			if jsonResp.Error != "" {
				// Sometimes the error is directly in the 'error' field
				msg := fmt.Sprintf("ImageLoad reported error: %s", jsonResp.Error)
				log.Error(msg)
				return errors.New(msg)
			}
		} else {
			log.Debugf("Final ImageLoad response line (non-JSON or parse error): %s", lastLine)
		}
	} else if lastLine != "" {
		log.Debugf("Final ImageLoad response line (non-JSON): %s", lastLine)
	}

	log.Info("Image loaded successfully via Docker API")
	return nil
}

// e.g. "docker.io/library/nginx:1.21.6-patched".
func getRepoNameWithDigest(patchedImageName, imageDigest string) string {
	parts := strings.Split(patchedImageName, "/")
	last := parts[len(parts)-1]
	if idx := strings.IndexRune(last, ':'); idx >= 0 {
		last = last[:idx]
	}
	nameWithDigest := fmt.Sprintf("%s@%s", last, imageDigest)
	return nameWithDigest
}

func patchMultiArchImage(
	ctx context.Context,
	ch chan error,
	platformSpecificErrors, image, reportDir, patchedTag, suffix, workingFolder, scanner, format, output string,
	ignoreError, push bool,
	pkgTypes string,
	bkOpts buildkit.Opts,
) error {
	log.Debugf("Handling platform specific errors with %s", platformSpecificErrors)
	platforms, err := buildkit.DiscoverPlatforms(image, reportDir, scanner)
	if err != nil {
		return err
	}
	if len(platforms) == 0 {
		return fmt.Errorf("no patchable platforms found for image %s", image)
	}

	sem := make(chan struct{}, runtime.NumCPU())
	g, gctx := errgroup.WithContext(ctx)

	var mu sync.Mutex
	patchResults := []types.PatchResult{}

	handlePlatformErr := func(p types.PatchPlatform, err error) error {
		switch platformSpecificErrors {
		case "ignore":
			return nil
		case "skip":
			log.Warnf("Ignoring error for platform %s: %v", p.OS+"/"+p.Architecture, err)
			return nil
		default:
			return fmt.Errorf("platform %s failed: %w", p.OS+"/"+p.Architecture, err)
		}
	}

	for _, p := range platforms {
		// rebind
		p := p //nolint
		g.Go(func() error {
			select {
			case sem <- struct{}{}:
			case <-gctx.Done():
				return gctx.Err()
			}
			defer func() { <-sem }()

			res, err := patchSingleArchImage(gctx, ch, image, p.ReportFile, patchedTag, suffix, workingFolder, scanner, format, output, p, ignoreError, push, pkgTypes, bkOpts, true)
			if err != nil {
				return handlePlatformErr(p, err)
			} else if res == nil {
				return fmt.Errorf("patchSingleArchImage returned nil result for platform %s", p.OS+"/"+p.Architecture)
			}

			mu.Lock()
			patchResults = append(patchResults, *res)
			mu.Unlock()
			log.Infof("Patched image (%s): %s\n", p.OS+"/"+p.Architecture, res.PatchedRef.String())
			return nil
		})
	}

	if err := g.Wait(); err != nil {
		return err
	}

	// resolve image ref
	imageName, err := reference.ParseNormalizedNamed(image)
	if err != nil {
		return fmt.Errorf("failed to parse reference: %w", err)
	}

	resolvedPatchedTag, err := resolvePatchedTag(imageName, patchedTag, suffix)
	if err != nil {
		return err
	}
	patchedImageName, err := reference.WithTag(imageName, resolvedPatchedTag)
	if err != nil {
		return fmt.Errorf("failed to parse patched image name: %w", err)
	}

	if push {
		err = createMultiArchManifest(ctx, patchedImageName, patchResults)
		if err != nil {
			return fmt.Errorf("manifest list creation failed: %w", err)
		}
	}

	if !push {
		if len(patchResults) > 0 {
			log.Info("To push the individual architecture images, run:")
			for _, result := range patchResults {
				log.Infof("  docker push %s", result.PatchedRef.String())
			}
			log.Infof("To create and push the multi-arch manifest, run:")
			refs := make([]string, len(patchResults))
			for i, result := range patchResults {
				refs[i] = result.PatchedRef.String()
			}
			log.Infof("  docker manifest create %s %s", patchedImageName.String(), strings.Join(refs, " "))
			log.Infof("  docker manifest push %s", patchedImageName.String())
		} else {
			return fmt.Errorf("no patched images were created, check the logs for errors")
		}
	}

	log.Infof("Multi-arch image patched with tag %s", patchedImageName.String())

	return nil
}<|MERGE_RESOLUTION|>--- conflicted
+++ resolved
@@ -49,14 +49,12 @@
 	copaProduct     = "copa"
 	defaultRegistry = "docker.io"
 	defaultTag      = "latest"
-<<<<<<< HEAD
 
 	// Package types
 	PkgTypeOS      = "os"
 	PkgTypeLibrary = "library"
-=======
+
 	LINUX           = "linux"
->>>>>>> f194e33d
 )
 
 // for testing.
@@ -64,7 +62,6 @@
 	bkNewClient = buildkit.NewClient
 )
 
-<<<<<<< HEAD
 type archDigest struct {
 	tag    string
 	digest string
@@ -108,8 +105,6 @@
 	return slices.Contains(pkgTypes, PkgTypeLibrary)
 }
 
-=======
->>>>>>> f194e33d
 // archTag returns "patched-arm64" or "patched-arm-v7" etc.
 func archTag(base, arch, variant string) string {
 	if variant != "" {
@@ -260,18 +255,12 @@
 		platform := types.PatchPlatform{
 			Platform: platforms.Normalize(platforms.DefaultSpec()),
 		}
-<<<<<<< HEAD
-		result, err := patchSingleArchImage(ctx, ch, image, reportFile, patchedTag, suffix, workingFolder, scanner, format, output, platform, ignoreError, push, pkgTypes, bkOpts, false)
-		if err == nil && result != nil {
-			log.Infof("Patched image (%s): %s\n", platform.OS+"/"+platform.Architecture, result.PatchedImage)
-=======
 		if platform.OS != LINUX {
 			platform.OS = LINUX
 		}
-		result, err := patchSingleArchImage(ctx, ch, image, reportFile, patchedTag, suffix, workingFolder, scanner, format, output, platform, ignoreError, push, bkOpts, false)
+		result, err := patchSingleArchImage(ctx, ch, image, reportFile, patchedTag, suffix, workingFolder, scanner, format, output, platform, ignoreError, push, pkgTypes, bkOpts, false)
 		if err == nil && result != nil && result.PatchedRef != nil {
 			log.Infof("Patched image (%s): %s\n", platform.OS+"/"+platform.Architecture, result.PatchedRef)
->>>>>>> f194e33d
 		}
 		return err
 	}
@@ -677,25 +666,14 @@
 		if err == nil && solveResponse != nil {
 			digest := solveResponse.ExporterResponse[exptypes.ExporterImageDigestKey]
 			patchedImageDigest = digest
-<<<<<<< HEAD
-			if reportFile != "" && validatedManifest != nil {
-				nameDigestOrTag := getRepoNameWithDigest(patchedImageName, digest)
-				// vex document must contain at least one statement
-				if output != "" && len(validatedManifest.OSUpdates) > 0 {
-					if err := vex.TryOutputVexDocument(validatedManifest, pkgType, nameDigestOrTag, format, output); err != nil {
-						ch <- err
-						return err
-					}
-=======
 		}
 		if patchedImageDigest != "" && reportFile != "" && validatedManifest != nil {
 			nameDigestOrTag := getRepoNameWithDigest(patchedImageName, patchedImageDigest)
 			// vex document must contain at least one statement
-			if output != "" && len(validatedManifest.Updates) > 0 {
+			if output != "" && (len(validatedManifest.OSUpdates) > 0 || len(validatedManifest.LangUpdates) > 0) {
 				if err := vex.TryOutputVexDocument(validatedManifest, pkgType, nameDigestOrTag, format, output); err != nil {
 					ch <- err
 					return err
->>>>>>> f194e33d
 				}
 			}
 		}

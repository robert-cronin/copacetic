--- conflicted
+++ resolved
@@ -9,14 +9,7 @@
 	log "github.com/sirupsen/logrus"
 
 	"github.com/project-copacetic/copacetic/pkg/buildkit"
-<<<<<<< HEAD
-	"github.com/project-copacetic/copacetic/pkg/imageloader"
-	"github.com/project-copacetic/copacetic/pkg/langmgr"
-	"github.com/project-copacetic/copacetic/pkg/pkgmgr"
-	"github.com/project-copacetic/copacetic/pkg/report"
-=======
 	"github.com/project-copacetic/copacetic/pkg/common"
->>>>>>> fb6b525b
 	"github.com/project-copacetic/copacetic/pkg/types"
 )
 
@@ -25,260 +18,17 @@
 	bkNewClient = buildkit.NewClient
 )
 
-<<<<<<< HEAD
-// Package types supported by copa
-
-// parsePkgTypes parses a comma-separated string of package types and validates them.
-func parsePkgTypes(pkgTypesStr string) ([]string, error) {
-	if pkgTypesStr == "" {
-		return []string{utils.PkgTypeOS}, nil // default to OS
-	}
-
-	types := strings.Split(pkgTypesStr, ",")
-	validTypes := []string{}
-
-	for _, t := range types {
-		t = strings.TrimSpace(t)
-		if t == utils.PkgTypeOS || t == utils.PkgTypeLibrary {
-			validTypes = append(validTypes, t)
-		} else {
-			return nil, fmt.Errorf("invalid package type '%s'. Valid types are: %s, %s", t, utils.PkgTypeOS, utils.PkgTypeLibrary)
-		}
-	}
-
-	if len(validTypes) == 0 {
-		return []string{utils.PkgTypeOS}, nil // default to OS
-	}
-
-	return validTypes, nil
-}
-
-// shouldIncludeOSUpdates returns true if OS updates should be included based on package types.
-func shouldIncludeOSUpdates(pkgTypes []string) bool {
-	return slices.Contains(pkgTypes, utils.PkgTypeOS)
-}
-
-// shouldIncludeLibraryUpdates returns true if library updates should be included based on package types.
-func shouldIncludeLibraryUpdates(pkgTypes []string) bool {
-	return slices.Contains(pkgTypes, utils.PkgTypeLibrary)
-}
-
-// validateLibraryPkgTypesRequireReport validates that library package types require a scanner report.
-func validateLibraryPkgTypesRequireReport(pkgTypes []string, reportProvided bool) error {
-	if shouldIncludeLibraryUpdates(pkgTypes) && !reportProvided {
-		return fmt.Errorf("library package types require a scanner report file to be provided")
-	}
-	return nil
-}
-
-// detectLoaderFromBuildkitAddr attempts to determine the appropriate loader.
-// based on the buildkit connection address scheme.
-func detectLoaderFromBuildkitAddr(addr string) string {
-	if addr == "" {
-		return ""
-	}
-
-	u, err := url.Parse(addr)
-	if err != nil {
-		log.Debugf("Failed to parse buildkit address %q: %v", addr, err)
-		return ""
-	}
-
-	switch u.Scheme {
-	case "podman-container":
-		return imageloader.Podman
-	case "docker-container", "docker", "buildx":
-		return imageloader.Docker
-	default:
-		// Unknown scheme, let imageloader auto-detect
-		return ""
-	}
-}
-
-// archTag returns "patched-arm64" or "patched-arm-v7" etc.
-func archTag(base, arch, variant string) string {
-	if variant != "" {
-		return fmt.Sprintf("%s-%s-%s", base, arch, variant)
-	}
-	return fmt.Sprintf("%s-%s", base, arch)
-}
-
-// createMultiPlatformManifest assembles a multi-platform manifest list and pushes it
-// via Buildx's imagetools helper (equivalent to
-// `docker buildx imagetools create --tag … img@sha256:d1 img@sha256:d2 …`).
-func createMultiPlatformManifest(
-	ctx context.Context,
-	imageName reference.NamedTagged,
-	items []types.PatchResult,
-	originalImage string,
-) error {
-	resolver := imagetools.New(imagetools.Opt{
-		Auth: config.LoadDefaultConfigFile(os.Stderr),
-	})
-
-	// fetch annotations from the original image
-	annotations := make(map[exptypes.AnnotationKey]string)
-
-	// get the original image index manifest annotations
-	originalAnnotations, err := utils.GetIndexManifestAnnotations(ctx, originalImage)
-	if err != nil {
-		log.Warnf("Failed to get original image annotations: %v", err)
-		// continue without annotations rather than failing
-	} else {
-		log.Infof("Retrieved %d annotations from original image %s", len(originalAnnotations), originalImage)
-		if len(originalAnnotations) > 0 {
-			// copy all annotations from the original image
-			for k, v := range originalAnnotations {
-				// create an AnnotationKey for index level annotations
-				ak := exptypes.AnnotationKey{
-					Type: exptypes.AnnotationIndex,
-					Key:  k,
-				}
-				annotations[ak] = v
-			}
-
-			// update annotations that should reflect the patched state
-			// update the created timestamp to reflect when the patch was applied
-			createdKey := exptypes.AnnotationKey{
-				Type: exptypes.AnnotationIndex,
-				Key:  "org.opencontainers.image.created",
-			}
-			annotations[createdKey] = time.Now().UTC().Format(time.RFC3339)
-
-			// if theres a version annotation, update it to reflect the patched tag
-			versionKey := exptypes.AnnotationKey{
-				Type: exptypes.AnnotationIndex,
-				Key:  "org.opencontainers.image.version",
-			}
-			if version, ok := annotations[versionKey]; ok {
-				// Extract the tag from the patched image name to determine what suffix to use
-				patchedTag := imageName.Tag()
-
-				// Try to determine what was added to the original version
-				// If the patched tag contains the original version, extract the suffix
-				if strings.Contains(patchedTag, version) {
-					// Use the full patched tag as the new version
-					annotations[versionKey] = patchedTag
-				} else {
-					// Fallback: append the patched tag as a suffix
-					annotations[versionKey] = version + "-" + patchedTag
-				}
-			}
-
-			log.Debugf("Preserving %d annotations from original image", len(annotations))
-		} else {
-			log.Info("No annotations found in original image, adding Copa annotations only")
-			// add Copa-specific annotations even if there are no original annotations
-			createdKey := exptypes.AnnotationKey{
-				Type: exptypes.AnnotationIndex,
-				Key:  "org.opencontainers.image.created",
-			}
-			annotations[createdKey] = time.Now().UTC().Format(time.RFC3339)
-		}
-	}
-
-	// add manifest descriptor level annotations for each platform
-	for _, it := range items {
-		if it.PatchedDesc != nil && it.PatchedDesc.Platform != nil {
-			// use annotations that are already preserved in PatchedDesc.Annotations
-			// this works for both patched and pass-through platforms
-			if len(it.PatchedDesc.Annotations) > 0 {
-				// add each annotation as a manifest-descriptor annotation
-				for k, v := range it.PatchedDesc.Annotations {
-					ak := exptypes.AnnotationKey{
-						Type:     exptypes.AnnotationManifestDescriptor,
-						Platform: it.PatchedDesc.Platform,
-						Key:      k,
-					}
-					// for patched platforms, update creation timestamp to reflect patching
-					// for other platforms, preserve original timestamps
-					if k == "org.opencontainers.image.created" && it.PatchedRef != it.OriginalRef {
-						// this is a patched platform, update the timestamp
-						annotations[ak] = time.Now().UTC().Format(time.RFC3339)
-					} else {
-						// this is a platform with preserved or non-timestamp annotation
-						annotations[ak] = v
-					}
-				}
-				log.Debugf("Added %d manifest-descriptor annotations for platform %s", len(it.PatchedDesc.Annotations), platforms.Format(*it.PatchedDesc.Platform))
-			}
-		}
-	}
-
-	// Source references (repo@sha256:digest) – one per architecture.
-	srcRefs := make([]*imagetools.Source, 0, len(items))
-	for _, it := range items {
-		if it.PatchedDesc == nil {
-			return fmt.Errorf("patched descriptor is nil for %s", it.OriginalRef.String())
-		}
-
-		srcRefs = append(srcRefs, &imagetools.Source{
-			Ref:  it.PatchedRef,
-			Desc: *it.PatchedDesc,
-		})
-	}
-
-	idxBytes, desc, err := resolver.Combine(ctx, srcRefs, annotations, false)
-	if err != nil {
-		return fmt.Errorf("failed to combine sources into manifest list: %w", err)
-	}
-
-	err = resolver.Push(ctx, imageName, desc, idxBytes)
-	if err != nil {
-		return fmt.Errorf("failed to push multi-platform manifest list: %w", err)
-	}
-
-	return nil
-}
-
-func normalizeConfigForPlatform(j []byte, p *types.PatchPlatform) ([]byte, error) {
-	if p == nil {
-		return j, fmt.Errorf("platform is nil")
-	}
-
-	var m map[string]any
-	if err := json.Unmarshal(j, &m); err != nil {
-		return nil, err
-	}
-
-	m["architecture"] = p.Architecture
-	if p.Variant != "" {
-		m["variant"] = p.Variant
-	} else {
-		delete(m, "variant")
-	}
-	m["os"] = p.OS
-
-	return json.Marshal(m)
-}
-
-// Patch command applies package updates to an OCI image given a vulnerability report.
-func Patch(
-	ctx context.Context, timeout time.Duration,
-	image, reportPath, patchedTag, suffix, workingFolder, scanner, format, output, loader string,
-	ignoreError, push bool,
-	targetPlatforms []string,
-	bkOpts buildkit.Opts,
-	pkgTypes, libraryPatchLevel string,
-) error {
-	timeoutCtx, cancel := context.WithTimeout(ctx, timeout)
-=======
-// Patch executes the patching workflow for a given set of options.
+// Patch command applies package updates to an OCI image given a vulnerability report for a given set of options.
 func Patch(ctx context.Context, opts *types.Options) error {
 	// Create timeout context
 	timeoutCtx, cancel := context.WithTimeout(ctx, opts.Timeout)
->>>>>>> fb6b525b
 	defer cancel()
 
 	ch := make(chan error)
 	defer close(ch)
 
 	go func() {
-<<<<<<< HEAD
-		ch <- patchWithContext(timeoutCtx, ch, image, reportPath, patchedTag, suffix, workingFolder, scanner, format, output, loader, ignoreError, push, targetPlatforms, bkOpts, pkgTypes, libraryPatchLevel)
-=======
 		ch <- patchWithContext(timeoutCtx, ch, opts)
->>>>>>> fb6b525b
 	}()
 
 	select {
@@ -299,22 +49,14 @@
 	image := opts.Image
 	reportPath := opts.Report
 	targetPlatforms := opts.Platforms
+	pkgTypes := opts.PkgTypes
 
 	// Validate configuration based on source policy if present
 	if err := validateBuildConfiguration(opts); err != nil {
 		return fmt.Errorf("build configuration validation failed: %w", err)
 	}
 
-<<<<<<< HEAD
-func patchWithContext(
-	ctx context.Context,
-	ch chan error,
-	image, reportPath, patchedTag, suffix, workingFolder, scanner, format, output, loader string,
-	ignoreError, push bool,
-	targetPlatforms []string,
-	bkOpts buildkit.Opts,
-	pkgTypes, libraryPatchLevel string,
-) error {
+	// TODO: move this to validateBuildConfiguration
 	// Parse and validate package types early
 	pkgTypesList, err := parsePkgTypes(pkgTypes)
 	if err != nil {
@@ -327,8 +69,6 @@
 		return err
 	}
 
-=======
->>>>>>> fb6b525b
 	// Handle empty report path - check if image is manifest list or single platform
 	if reportPath == "" {
 		// Discover platforms from the image reference to determine if it's multi-platform
@@ -348,14 +88,7 @@
 				ShouldPreserve: false,
 			}
 
-<<<<<<< HEAD
-			result, err := patchSingleArchImage(
-				ctx, ch, image, "", patchedTag, suffix, workingFolder, scanner, format, output, loader,
-				platform, ignoreError, push, bkOpts, false, pkgTypes, libraryPatchLevel,
-			)
-=======
 			result, err := patchSingleArchImage(ctx, ch, opts, patchPlatform, false)
->>>>>>> fb6b525b
 			if err == nil && result != nil && result.PatchedRef != nil {
 				log.Infof("Patched image (%s): %s\n", patchPlatform.OS+"/"+patchPlatform.Architecture, result.PatchedRef)
 			}
@@ -384,14 +117,7 @@
 				}
 			}
 
-<<<<<<< HEAD
-			result, err := patchSingleArchImage(
-				ctx, ch, image, "", patchedTag, suffix, workingFolder, scanner, format, output, loader,
-				platform, ignoreError, push, bkOpts, false, pkgTypes, libraryPatchLevel,
-			)
-=======
 			result, err := patchSingleArchImage(ctx, ch, opts, patchPlatform, false)
->>>>>>> fb6b525b
 			if err == nil && result != nil && result.PatchedRef != nil {
 				log.Infof("Patched image (%s): %s\n", patchPlatform.OS+"/"+patchPlatform.Architecture, result.PatchedRef)
 			}
@@ -399,14 +125,7 @@
 		}
 
 		log.Debugf("Detected multi-platform image with %d platforms", len(discoveredPlatforms))
-<<<<<<< HEAD
-		return patchMultiPlatformImage(
-			ctx, ch, image, "", patchedTag, suffix, workingFolder, scanner, format, output, loader,
-			ignoreError, push, bkOpts, targetPlatforms, discoveredPlatforms, pkgTypes, libraryPatchLevel,
-		)
-=======
 		return patchMultiPlatformImage(ctx, ch, opts, discoveredPlatforms)
->>>>>>> fb6b525b
 	}
 
 	// Check if reportPath exists
@@ -426,15 +145,8 @@
 		if len(targetPlatforms) > 0 {
 			log.Info("Platform flag ignored when report directory is provided")
 		}
-<<<<<<< HEAD
-		return patchMultiPlatformImage(
-			ctx, ch, image, reportPath, patchedTag, suffix, workingFolder, scanner, format, output, loader,
-			ignoreError, push, bkOpts, nil, nil, pkgTypes, libraryPatchLevel,
-		)
-=======
 		// For report directory, we pass nil as discoveredPlatforms - the function will discover them internally
 		return patchMultiPlatformImage(ctx, ch, opts, nil)
->>>>>>> fb6b525b
 	}
 	// Handle file - single-platform patching
 	log.Debugf("Using report file: %s", reportPath)
@@ -442,425 +154,16 @@
 	patchPlatform := types.PatchPlatform{
 		Platform: defaultPlatform,
 	}
-<<<<<<< HEAD
-	result, err := patchSingleArchImage(
-		ctx, ch, image, reportPath, patchedTag, suffix, workingFolder, scanner, format, output, loader,
-		platform, ignoreError, push, bkOpts, false, pkgTypes, libraryPatchLevel,
-	)
-=======
+	if patchPlatform.OS != LINUX {
+		patchPlatform.OS = LINUX
+	}
 	result, err := patchSingleArchImage(ctx, ch, opts, patchPlatform, false)
->>>>>>> fb6b525b
 	if err == nil && result != nil {
 		log.Infof("Patched image (%s): %s\n", patchPlatform.OS+"/"+patchPlatform.Architecture, result.PatchedRef.String())
 	}
 	return err
 }
 
-<<<<<<< HEAD
-func patchSingleArchImage(
-	ctx context.Context,
-	ch chan error,
-	image, reportFile, patchedTag, suffix, workingFolder, scanner, format, output, loader string,
-	//nolint:gocritic
-	targetPlatform types.PatchPlatform,
-	ignoreError, push bool,
-	bkOpts buildkit.Opts,
-	multiPlatform bool,
-	pkgTypes, libraryPatchLevel string,
-) (*types.PatchResult, error) {
-	if reportFile == "" && output != "" {
-		log.Warn("No vulnerability report was provided, so no VEX output will be generated.")
-	}
-
-	// if the target platform is different from the host platform, we need to check if emulation is enabled
-	// only need to do this check if were patching a multi-platform image
-	if multiPlatform {
-		hostPlatform := platforms.Normalize(platforms.DefaultSpec())
-		if hostPlatform.OS != LINUX {
-			hostPlatform.OS = LINUX
-		}
-		platformsEqual := hostPlatform.OS == targetPlatform.OS &&
-			hostPlatform.Architecture == targetPlatform.Architecture
-		if platformsEqual {
-			log.Debugf("Host platform %+v matches target platform %+v", hostPlatform, targetPlatform)
-		} else {
-			log.Debugf("Host platform %+v does not match target platform %+v", hostPlatform, targetPlatform)
-			// check if emulation is enabled
-
-			if emulationEnabled := buildkit.QemuAvailable(&targetPlatform); !emulationEnabled {
-				return nil, fmt.Errorf("emulation is not enabled for platform %s", targetPlatform.OS+"/"+targetPlatform.Architecture)
-			}
-			log.Debugf("Emulation is enabled for platform %+v", targetPlatform)
-		}
-	}
-
-	// parse the image reference
-	imageName, err := reference.ParseNormalizedNamed(image)
-	if err != nil {
-		return nil, fmt.Errorf("failed to parse reference: %w", err)
-	}
-
-	// resolve final patched tag
-	patchedTag, err = resolvePatchedTag(imageName, patchedTag, suffix)
-	if err != nil {
-		return nil, err
-	}
-	if multiPlatform {
-		patchedTag = archTag(patchedTag, targetPlatform.Architecture, targetPlatform.Variant)
-	}
-	patchedImageName := fmt.Sprintf("%s:%s", imageName.Name(), patchedTag)
-	log.Infof("Patched image name: %s", patchedImageName)
-
-	// Ensure working folder exists for call to InstallUpdates
-	if workingFolder == "" {
-		var err error
-		workingFolder, err = os.MkdirTemp("", "copa-*")
-		if err != nil {
-			return nil, err
-		}
-		defer removeIfNotDebug(workingFolder)
-		if err = os.Chmod(workingFolder, 0o744); err != nil {
-			return nil, err
-		}
-	} else {
-		if isNew, err := utils.EnsurePath(workingFolder, 0o744); err != nil {
-			log.Errorf("failed to create workingFolder %s", workingFolder)
-			return nil, err
-		} else if isNew {
-			defer removeIfNotDebug(workingFolder)
-		}
-	}
-
-	var updates *unversioned.UpdateManifest
-	// Parse report for update packages
-	if reportFile != "" {
-		updates, err = report.TryParseScanReport(reportFile, scanner, pkgTypes, libraryPatchLevel)
-		if err != nil {
-			return nil, err
-		}
-		log.Debugf("updates to apply: %v", updates)
-
-		// Filter updates based on package types
-
-		pkgTypesList, err := parsePkgTypes(pkgTypes)
-		if err != nil {
-			return nil, fmt.Errorf("invalid package types: %w", err)
-		}
-
-		if updates != nil {
-			// Filter OS updates
-			if !shouldIncludeOSUpdates(pkgTypesList) {
-				log.Debugf("Filtering out OS updates based on pkg-types: %v", pkgTypesList)
-				updates.OSUpdates = []unversioned.UpdatePackage{}
-			}
-
-			// Filter library updates
-			if !shouldIncludeLibraryUpdates(pkgTypesList) {
-				log.Debugf("Filtering out library updates based on pkg-types: %v", pkgTypesList)
-				updates.LangUpdates = []unversioned.UpdatePackage{}
-			}
-
-			log.Debugf("Filtered updates to apply: OS=%d, Lang=%d", len(updates.OSUpdates), len(updates.LangUpdates))
-		}
-	}
-
-	bkClient, err := bkNewClient(ctx, bkOpts)
-	if err != nil {
-		return nil, err
-	}
-	defer bkClient.Close()
-
-	var ref string
-	if reference.IsNameOnly(imageName) {
-		log.Warnf("Image name has no tag or digest, using latest as tag")
-		ref = fmt.Sprintf("%s:%s", imageName.Name(), defaultTag)
-	} else {
-		log.Debugf("Image name has tag or digest, using %s as tag", imageName.String())
-		ref = imageName.String()
-	}
-
-	// Determine the loader type before starting goroutines
-	finalLoaderType := loader
-	if finalLoaderType == "" {
-		finalLoaderType = detectLoaderFromBuildkitAddr(bkOpts.Addr)
-		if finalLoaderType != "" {
-			log.Debugf("Auto-detected loader type %q from buildkit address %q", finalLoaderType, bkOpts.Addr)
-		}
-	}
-
-	// get the original media type of the image to determine if we should export as OCI or Docker
-	mt, err := utils.GetMediaType(ref, finalLoaderType)
-	shouldExportOCI := err == nil && strings.Contains(mt, "vnd.oci.image")
-
-	switch {
-	case shouldExportOCI:
-		log.Debug("resolved media type is OCI")
-
-	case err != nil:
-		log.Warnf("unable to determine media type, defaulting to docker, err: %v", err)
-
-	default:
-		log.Warnf("resolved media type is Docker")
-	}
-
-	pipeR, pipeW := io.Pipe()
-	dockerConfig := config.LoadDefaultConfigFile(os.Stderr)
-	cfg := authprovider.DockerAuthProviderConfig{ConfigFile: dockerConfig}
-	attachable := []session.Attachable{authprovider.NewDockerAuthProvider(cfg)}
-
-	// create solve options based on whether were pushing to registry or loading to docker
-	solveOpt := client.SolveOpt{
-		Frontend: "",         // i.e. we are passing in the llb.Definition directly
-		Session:  attachable, // used for authprovider, sshagentprovider and secretprovider
-	}
-
-	// determine which attributes to set for the export
-	attrs := map[string]string{
-		"name": patchedImageName,
-		"annotation." + copaAnnotationKeyPrefix + ".image.patched": time.Now().UTC().Format(time.RFC3339),
-	}
-	if shouldExportOCI {
-		attrs["oci-mediatypes"] = "true"
-	}
-	if push {
-		attrs["push"] = "true"
-		solveOpt.Exports = []client.ExportEntry{
-			{
-				Type:  client.ExporterImage,
-				Attrs: attrs,
-			},
-		}
-	} else {
-		solveOpt.Exports = []client.ExportEntry{
-			{
-				Type:  client.ExporterDocker,
-				Attrs: attrs,
-				Output: func(_ map[string]string) (io.WriteCloser, error) {
-					return pipeW, nil
-				},
-			},
-		}
-	}
-	solveOpt.SourcePolicy, err = build.ReadSourcePolicy()
-	if err != nil {
-		return nil, err
-	}
-
-	if solveOpt.SourcePolicy != nil {
-		switch {
-		case strings.Contains(solveOpt.SourcePolicy.Rules[0].Updates.Identifier, "redhat"):
-			err = errors.New("RedHat is not supported via source policies due to BusyBox not being in the RHEL repos\n" +
-				"Please use a different RPM-based image")
-			return nil, err
-
-		case strings.Contains(solveOpt.SourcePolicy.Rules[0].Updates.Identifier, "rockylinux"):
-			err = errors.New("RockyLinux is not supported via source policies due to BusyBox not being in the RockyLinux repos\n" +
-				"Please use a different RPM-based image")
-			return nil, err
-
-		case strings.Contains(solveOpt.SourcePolicy.Rules[0].Updates.Identifier, "alma"):
-			err = errors.New("AlmaLinux is not supported via source policies due to BusyBox not being in the AlmaLinux repos\n" +
-				"Please use a different RPM-based image")
-			return nil, err
-		}
-	}
-
-	// Create a channel to receive the patched image digest
-	buildChannel := make(chan *client.SolveStatus)
-	eg, ctx := errgroup.WithContext(ctx)
-	eg.Go(func() error {
-		var pkgType string
-		var validatedManifest *unversioned.UpdateManifest
-		if updates != nil {
-			// create a new manifest with the successfully patched packages
-			validatedManifest = &unversioned.UpdateManifest{
-				Metadata: unversioned.Metadata{
-					OS: unversioned.OS{
-						Type:    updates.Metadata.OS.Type,
-						Version: updates.Metadata.OS.Version,
-					},
-					Config: unversioned.Config{
-						Arch: updates.Metadata.Config.Arch,
-					},
-				},
-				OSUpdates:   []unversioned.UpdatePackage{},
-				LangUpdates: []unversioned.UpdatePackage{},
-			}
-		}
-
-		solveResponse, err := bkClient.Build(ctx, solveOpt, copaProduct, func(ctx context.Context, c gwclient.Client) (*gwclient.Result, error) {
-			// Configure buildctl/client for use by package manager
-			config, err := buildkit.InitializeBuildkitConfig(ctx, c, imageName.String(), &targetPlatform.Platform)
-			if err != nil {
-				ch <- err
-				return nil, err
-			}
-
-			// Create package manager helper
-			var manager pkgmgr.PackageManager
-			if reportFile == "" {
-				// determine OS family
-				fileBytes, err := buildkit.ExtractFileFromState(ctx, c, &config.ImageState, "/etc/os-release")
-				if err != nil {
-					ch <- err
-					return nil, fmt.Errorf("unable to extract /etc/os-release file from state %w", err)
-				}
-
-				osType, err := getOSType(ctx, fileBytes)
-				if err != nil {
-					ch <- err
-					return nil, err
-				}
-
-				osVersion, err := getOSVersion(ctx, fileBytes)
-				if err != nil {
-					ch <- err
-					return nil, err
-				}
-
-				isEOL, eolDate, err := utils.CheckEOSL(osType, osVersion)
-				if err != nil {
-					log.Warnf("Failed to check EOL status for %s %s: %v. Patch attempt will proceed.", osType, osVersion, err)
-				} else if isEOL {
-					eolMsg := fmt.Sprintf("The operating system %s %s appears to be End-Of-Support-Life.", osType, osVersion)
-					if eolDate != "Unknown" && eolDate != "Not in EOL DB" && eolDate != "Normalization Failed" && eolDate != "API Rate Limited" {
-						eolMsg += fmt.Sprintf(" (EOL date: %s)", eolDate)
-					}
-					eolMsg += " Patching may fail, be incomplete, or use archived repositories. Consider upgrading the base image."
-					log.Warn(eolMsg)
-				}
-
-				// get package manager based on os family type
-				manager, err = pkgmgr.GetPackageManager(osType, osVersion, config, workingFolder)
-				if err != nil {
-					ch <- err
-					return nil, err
-				}
-			} else {
-				// get package manager based on os family type
-				manager, err = pkgmgr.GetPackageManager(updates.Metadata.OS.Type, updates.Metadata.OS.Version, config, workingFolder)
-				if err != nil {
-					ch <- err
-					return nil, err
-				}
-			}
-
-			// Export the patched image state to Docker
-
-			// Handle OS Package Manager updates
-			patchedImageState, errPkgs, err := manager.InstallUpdates(ctx, updates, ignoreError)
-			if err != nil {
-				ch <- err
-				return nil, err
-			}
-
-			// Handle Language Specific Updates
-			if updates != nil && len(updates.LangUpdates) > 0 {
-				languageManagers := langmgr.GetLanguageManagers(config, workingFolder)
-				var langErrPkgsFromAllManagers []string
-				var combinedLangError error
-
-				currentProcessingState := patchedImageState // Start with the state after OS updates
-
-				for _, individualLangManager := range languageManagers {
-					log.Debugf("Applying language updates using manager: %T", individualLangManager)
-					var newState *llb.State
-					var tempErrPkgs []string
-					var tempErr error
-
-					// Call InstallUpdates on the individual language manager instance
-					newState, tempErrPkgs, tempErr = individualLangManager.InstallUpdates(ctx, currentProcessingState, updates, ignoreError)
-
-					currentProcessingState = newState // Update state for the next manager or final result
-
-					if tempErr != nil {
-						log.Errorf("Error applying updates with language manager %T: %v", individualLangManager, tempErr)
-						if combinedLangError == nil {
-							combinedLangError = tempErr
-						} else {
-							combinedLangError = fmt.Errorf("%w; %v", combinedLangError, tempErr)
-						}
-						if !ignoreError {
-							ch <- combinedLangError
-							return nil, combinedLangError
-						}
-					}
-					if len(tempErrPkgs) > 0 {
-						langErrPkgsFromAllManagers = append(langErrPkgsFromAllManagers, tempErrPkgs...)
-					}
-				}
-
-				// Update the main patchedImageState with the result of all language managers
-				patchedImageState = currentProcessingState
-
-				// Merge OS-level error packages with language-level error packages
-				if len(langErrPkgsFromAllManagers) > 0 {
-					errPkgs = append(errPkgs, langErrPkgsFromAllManagers...)
-				}
-
-				// Ensure uniqueness of all error packages after processing all language managers
-				errPkgs = utils.DeduplicateStringSlice(errPkgs)
-
-				if combinedLangError != nil && !ignoreError {
-					ch <- combinedLangError
-					return nil, combinedLangError
-				}
-			} else {
-				log.Debug("No language-specific updates found in the manifest.")
-			}
-
-			def, err := patchedImageState.Marshal(ctx, llb.Platform(targetPlatform.Platform))
-			if err != nil {
-				ch <- err
-				return nil, fmt.Errorf("unable to get platform from ImageState %w", err)
-			}
-
-			res, err := c.Solve(ctx, gwclient.SolveRequest{
-				Definition: def.ToPB(),
-				Evaluate:   true,
-			})
-			if err != nil {
-				ch <- err
-				return nil, err
-			}
-
-			fixed, err := normalizeConfigForPlatform(config.ConfigData, &targetPlatform)
-			if err != nil {
-				ch <- err
-				return nil, err
-			}
-			res.AddMeta(exptypes.ExporterImageConfigKey, fixed)
-
-			// for the vex document, only include updates that were successfully applied
-			pkgType = manager.GetPackageType()
-			if validatedManifest != nil {
-				for _, update := range updates.OSUpdates {
-					if !slices.Contains(errPkgs, update.Name) {
-						validatedManifest.OSUpdates = append(validatedManifest.OSUpdates, update)
-						// TODO (sertac): add lang updates to vex
-					}
-				}
-			}
-
-			return res, nil
-		}, buildChannel)
-
-		// Currently can only validate updates if updating via scanner
-		var patchedImageDigest string
-		if err == nil && solveResponse != nil {
-			digest := solveResponse.ExporterResponse[exptypes.ExporterImageDigestKey]
-			patchedImageDigest = digest
-		}
-		if patchedImageDigest != "" && reportFile != "" && validatedManifest != nil {
-			nameDigestOrTag := getRepoNameWithDigest(patchedImageName, patchedImageDigest)
-			// vex document must contain at least one statement
-			if output != "" && len(validatedManifest.OSUpdates) > 0 {
-				if err := vex.TryOutputVexDocument(validatedManifest, pkgType, nameDigestOrTag, format, output); err != nil {
-					ch <- err
-					return err
-				}
-			}
-=======
 // validateBuildConfiguration validates the build configuration and source policies.
 func validateBuildConfiguration(opts *types.Options) error {
 	// Validate source policy if build options are provided
@@ -870,7 +173,6 @@
 			CACertPath: opts.BkCACertPath,
 			CertPath:   opts.BkCertPath,
 			KeyPath:    opts.BkKeyPath,
->>>>>>> fb6b525b
 		}
 
 		// Create temporary build config to validate source policy
@@ -880,495 +182,5 @@
 		}
 	}
 
-<<<<<<< HEAD
-	err = eg.Wait()
-	if err != nil {
-		return nil, err
-	}
-
-	// Use the appropriate runtime for image descriptor lookup
-	runtime := imageloader.Docker
-	if finalLoaderType == imageloader.Podman {
-		runtime = imageloader.Podman
-	}
-
-	patchedDesc, err := utils.GetImageDescriptor(context.Background(), patchedImageName, runtime)
-	if err != nil { // dont necessarily need to fail if we can't get the descriptor
-		prettyPlatform := platforms.Format(targetPlatform.Platform)
-		log.Warnf("failed to get patched image descriptor for platform '%s':  %v", prettyPlatform, err)
-	}
-
-	// if we have a patched descriptor then augment it with original manifest level annotations
-	if patchedDesc != nil {
-		// get the original manifest level annotations for this platform
-		originalAnnotations, err := utils.GetPlatformManifestAnnotations(ctx, image, &ispec.Platform{
-			OS:           targetPlatform.OS,
-			Architecture: targetPlatform.Architecture,
-			Variant:      targetPlatform.Variant,
-		})
-		if err != nil {
-			log.Warnf("Failed to get original manifest level annotations for platform %s: %v", targetPlatform.Platform, err)
-		} else if len(originalAnnotations) > 0 {
-			// create a new descriptor that includes the original manifest level annotations
-			augmentedDesc := *patchedDesc
-			if augmentedDesc.Annotations == nil {
-				augmentedDesc.Annotations = make(map[string]string)
-			}
-
-			// copy original annotations
-			maps.Copy(augmentedDesc.Annotations, originalAnnotations)
-
-			// update creation timestamp to reflect patching
-			augmentedDesc.Annotations["org.opencontainers.image.created"] = time.Now().UTC().Format(time.RFC3339)
-
-			// add Copa image.patched annotation for patched platforms
-			augmentedDesc.Annotations[copaAnnotationKeyPrefix+".image.patched"] = time.Now().UTC().Format(time.RFC3339)
-
-			patchedDesc = &augmentedDesc
-			log.Debugf("Preserved %d manifest level annotations for platform %s", len(originalAnnotations), targetPlatform.Platform)
-		}
-	}
-
-	patchedRef, err := reference.ParseNamed(patchedImageName)
-	log.Debugf("Patched image name: %s", patchedImageName)
-	if err != nil {
-		return nil, fmt.Errorf("failed to parse patched image name %s: %w", patchedImageName, err)
-	}
-
-	return &types.PatchResult{
-		OriginalRef: imageName,
-		PatchedRef:  patchedRef,
-		PatchedDesc: patchedDesc,
-	}, nil
-}
-
-// resolvePatchedTag merges explicit tag & suffix rules, returning the final patched tag.
-func resolvePatchedTag(imageRef reference.Named, explicitTag, suffix string) (string, error) {
-	// if user explicitly sets a final tag, that wins outright
-	if explicitTag != "" {
-		return explicitTag, nil
-	}
-
-	// parse out any existing tag from the image ref
-	var baseTag string
-	if tagged, ok := imageRef.(reference.Tagged); ok {
-		baseTag = tagged.Tag()
-	}
-
-	// if suffix is empty, default to "patched"
-	if suffix == "" {
-		suffix = "patched"
-	}
-
-	// if we have no original baseTag (the user’s image had no tag),
-	// then we can’t append a suffix to it
-	if baseTag == "" {
-		return "", fmt.Errorf("no tag found in image reference %s", imageRef.String())
-	}
-
-	// otherwise, combine them
-	return fmt.Sprintf("%s-%s", baseTag, suffix), nil
-}
-
-func getOSType(ctx context.Context, osreleaseBytes []byte) (string, error) {
-	r := bytes.NewReader(osreleaseBytes)
-	osData, err := osrelease.Parse(ctx, r)
-	if err != nil {
-		return "", fmt.Errorf("unable to parse os-release data %w", err)
-	}
-
-	osType := strings.ToLower(osData["NAME"])
-	switch {
-	case strings.Contains(osType, "alpine"):
-		return "alpine", nil
-	case strings.Contains(osType, "debian"):
-		return "debian", nil
-	case strings.Contains(osType, "ubuntu"):
-		return "ubuntu", nil
-	case strings.Contains(osType, "amazon"):
-		return "amazon", nil
-	case strings.Contains(osType, "centos"):
-		return "centos", nil
-	case strings.Contains(osType, "mariner"):
-		return "cbl-mariner", nil
-	case strings.Contains(osType, "azure linux"):
-		return "azurelinux", nil
-	case strings.Contains(osType, "red hat"):
-		return "redhat", nil
-	case strings.Contains(osType, "rocky"):
-		return "rocky", nil
-	case strings.Contains(osType, "oracle"):
-		return "oracle", nil
-	case strings.Contains(osType, "alma"):
-		return "alma", nil
-	default:
-		log.Error("unsupported osType ", osType)
-		return "", errors.ErrUnsupported
-	}
-}
-
-func getOSVersion(ctx context.Context, osreleaseBytes []byte) (string, error) {
-	r := bytes.NewReader(osreleaseBytes)
-	osData, err := osrelease.Parse(ctx, r)
-	if err != nil {
-		return "", fmt.Errorf("unable to parse os-release data %w", err)
-	}
-
-	return osData["VERSION_ID"], nil
-}
-
-// e.g. "docker.io/library/nginx:1.21.6-patched".
-func getRepoNameWithDigest(patchedImageName, imageDigest string) string {
-	parts := strings.Split(patchedImageName, "/")
-	last := parts[len(parts)-1]
-	if idx := strings.IndexRune(last, ':'); idx >= 0 {
-		last = last[:idx]
-	}
-	nameWithDigest := fmt.Sprintf("%s@%s", last, imageDigest)
-	return nameWithDigest
-}
-
-var validPlatforms = []string{
-	"linux/386",
-	"linux/amd64",
-	"linux/arm",
-	"linux/arm/v5",
-	"linux/arm/v6",
-	"linux/arm/v7",
-	"linux/arm64",
-	"linux/arm64/v8",
-	"linux/ppc64le",
-	"linux/s390x",
-	"linux/riscv64",
-}
-
-// filterPlatforms filters discovered platforms based on user-specified target platforms.
-func filterPlatforms(discoveredPlatforms []types.PatchPlatform, targetPlatforms []string) []types.PatchPlatform {
-	var filtered []types.PatchPlatform
-
-	for _, target := range targetPlatforms {
-		// Validate platform against allowed list
-		if !slices.Contains(validPlatforms, target) {
-			log.Warnf("Platform %s is not in the list of valid platforms: %v", target, validPlatforms)
-			continue
-		}
-
-		targetPlatform, err := platforms.Parse(target)
-		if err != nil {
-			log.Warnf("Invalid platform format %s: %v", target, err)
-			continue
-		}
-		targetPlatform = platforms.Normalize(targetPlatform)
-
-		for _, discovered := range discoveredPlatforms {
-			if platforms.Only(targetPlatform).Match(discovered.Platform) {
-				filtered = append(filtered, discovered)
-				break
-			}
-		}
-	}
-
-	return filtered
-}
-
-func patchMultiPlatformImage(
-	ctx context.Context,
-	ch chan error,
-	image, reportDir, patchedTag, suffix, workingFolder, scanner, format, output, loader string,
-	ignoreError, push bool,
-	bkOpts buildkit.Opts,
-	targetPlatforms []string,
-	discoveredPlatforms []types.PatchPlatform,
-	pkgTypes, libraryPatchLevel string,
-) error {
-	log.Debugf("Handling platform specific errors with ignore-errors=%t", ignoreError)
-
-	var platforms []types.PatchPlatform
-	if reportDir != "" {
-		// Using report directory - discover platforms from reports
-		var err error
-		platforms, err = buildkit.DiscoverPlatforms(image, reportDir, scanner)
-		if err != nil {
-			return err
-		}
-		if len(platforms) == 0 {
-			return fmt.Errorf("no patchable platforms found for image %s", image)
-		}
-	} else {
-		// No report directory - use discovered platforms and filter
-		if len(discoveredPlatforms) == 0 {
-			return fmt.Errorf("no platforms provided for image %s", image)
-		}
-
-		if len(targetPlatforms) > 0 {
-			// Filter platforms based on user specification and validate
-			patchPlatforms := filterPlatforms(discoveredPlatforms, targetPlatforms)
-			if len(patchPlatforms) == 0 {
-				return fmt.Errorf("none of the specified platforms %v are available in the image", targetPlatforms)
-			}
-
-			// Create a map to track which platforms should be patched
-			shouldPatchMap := make(map[string]bool)
-			for _, p := range patchPlatforms {
-				key := buildkit.PlatformKey(p.Platform)
-				shouldPatchMap[key] = true
-			}
-
-			// Process all platforms, marking which should be patched vs preserved
-			for _, p := range discoveredPlatforms {
-				platformCopy := p
-				key := buildkit.PlatformKey(p.Platform)
-				if shouldPatchMap[key] {
-					// Platform should be patched
-					platformCopy.ReportFile = ""
-					platformCopy.ShouldPreserve = false
-				} else {
-					// Platform should be preserved
-					platformCopy.ShouldPreserve = true
-				}
-				platforms = append(platforms, platformCopy)
-			}
-
-			log.Infof("Patching specified platforms, preserving others")
-		} else {
-			// Patch all available platforms since no specific platforms were requested
-			for _, p := range discoveredPlatforms {
-				platformCopy := p
-				platformCopy.ReportFile = "" // No vulnerability report, just patch with latest packages
-				platformCopy.ShouldPreserve = false
-				platforms = append(platforms, platformCopy)
-			}
-			log.Infof("Patching all available platforms")
-		}
-	}
-
-	sem := make(chan struct{}, runtime.NumCPU())
-	g, gctx := errgroup.WithContext(ctx)
-
-	var mu sync.Mutex
-	patchResults := []types.PatchResult{}
-
-	summaryMap := make(map[string]*types.MultiPlatformSummary)
-
-	for _, p := range platforms {
-		// rebind
-		p := p //nolint
-		platformKey := buildkit.PlatformKey(p.Platform)
-		g.Go(func() error {
-			select {
-			case sem <- struct{}{}:
-			case <-gctx.Done():
-				return gctx.Err()
-			}
-			defer func() { <-sem }()
-
-			if p.ShouldPreserve {
-				// Platform marked for preservation - preserve original
-				log.Infof("Platform %s marked for preservation, preserving original in manifest", p.OS+"/"+p.Architecture)
-
-				// Parse the original image reference for the result
-				originalRef, err := reference.ParseNormalizedNamed(image)
-				if err != nil {
-					mu.Lock()
-					summaryMap[platformKey] = &types.MultiPlatformSummary{
-						Platform: platformKey,
-						Status:   "Error",
-						Ref:      "",
-						Message:  fmt.Sprintf("failed to parse original image reference: %v", err),
-					}
-					mu.Unlock()
-					return err
-				}
-
-				// Handle Windows platform without push enabled
-				if !push && p.OS == "windows" {
-					mu.Lock()
-					defer mu.Unlock()
-					if !ignoreError {
-						summaryMap[platformKey] = &types.MultiPlatformSummary{
-							Platform: platformKey,
-							Status:   "Error",
-							Ref:      originalRef.String() + " (original reference)",
-							Message:  "Windows images are not patched",
-						}
-						return errors.New("cannot save Windows platform image without pushing to registry. Use --push flag to save Windows images to a registry or run with --ignore-errors")
-					}
-					summaryMap[platformKey] = &types.MultiPlatformSummary{
-						Platform: platformKey,
-						Status:   "Ignored",
-						Ref:      originalRef.String() + " (original reference)",
-						Message:  "Windows images are not patched and will be preserved as-is",
-					}
-					log.Warn("Cannot save Windows platform image without pushing to registry. Use --push flag to save Windows images to a registry.")
-					return nil
-				}
-
-				// Get the original platform descriptor from the manifest
-				originalDesc, err := getPlatformDescriptorFromManifest(image, &p)
-				if err != nil {
-					mu.Lock()
-					summaryMap[platformKey] = &types.MultiPlatformSummary{
-						Platform: platformKey,
-						Status:   "Error",
-						Ref:      "",
-						Message:  fmt.Sprintf("failed to get original descriptor for platform %s: %v", p.OS+"/"+p.Architecture, err),
-					}
-					mu.Unlock()
-					return err
-				}
-
-				// For platforms without reports, use the original image digest/reference
-				result := types.PatchResult{
-					OriginalRef: originalRef,
-					PatchedRef:  originalRef,
-					PatchedDesc: originalDesc,
-				}
-
-				mu.Lock()
-				patchResults = append(patchResults, result)
-				// Add summary entry for unpatched platform
-				summaryMap[platformKey] = &types.MultiPlatformSummary{
-					Platform: platformKey,
-					Status:   "Not Patched",
-					Ref:      originalRef.String() + " (original reference)",
-					Message:  "Preserved original image (No Scan Report provided for platform)",
-				}
-				mu.Unlock()
-				return nil
-			}
-
-			// When no report directory is provided, patch with empty report file
-			reportFile := p.ReportFile
-			if reportDir == "" {
-				reportFile = ""
-			}
-
-			res, err := patchSingleArchImage(
-				gctx, ch, image, reportFile, patchedTag, suffix, workingFolder, scanner, format, output, loader,
-				p, ignoreError, push, bkOpts, true, pkgTypes, libraryPatchLevel,
-			)
-			mu.Lock()
-			defer mu.Unlock()
-			if err != nil {
-				status := "Error"
-				if ignoreError {
-					status = "Ignored"
-				}
-				summaryMap[platformKey] = &types.MultiPlatformSummary{
-					Platform: platformKey,
-					Status:   status,
-					Ref:      "",
-					Message:  err.Error(),
-				}
-				if !ignoreError {
-					return err
-				}
-				return nil
-			} else if res == nil {
-				summaryMap[platformKey] = &types.MultiPlatformSummary{
-					Platform: platformKey,
-					Status:   "Error",
-					Ref:      "",
-					Message:  "patchSingleArchImage returned nil result",
-				}
-				return nil
-			}
-
-			patchResults = append(patchResults, *res)
-			summaryMap[platformKey] = &types.MultiPlatformSummary{
-				Platform: platformKey,
-				Status:   "Patched",
-				Ref:      res.PatchedRef.String(),
-				Message:  fmt.Sprintf("Successfully patched image (%s)", p.OS+"/"+p.Architecture),
-			}
-			return nil
-		})
-	}
-
-	if err := g.Wait(); err != nil {
-		return err
-	}
-
-	// resolve image ref
-	imageName, err := reference.ParseNormalizedNamed(image)
-	if err != nil {
-		return fmt.Errorf("failed to parse reference: %w", err)
-	}
-
-	resolvedPatchedTag, err := resolvePatchedTag(imageName, patchedTag, suffix)
-	if err != nil {
-		return err
-	}
-	patchedImageName, err := reference.WithTag(imageName, resolvedPatchedTag)
-	if err != nil {
-		return fmt.Errorf("failed to parse patched image name: %w", err)
-	}
-
-	if push {
-		err = createMultiPlatformManifest(ctx, patchedImageName, patchResults, image)
-		if err != nil {
-			return fmt.Errorf("manifest list creation failed: %w", err)
-		}
-	}
-
-	if !push {
-		// Show push commands only for actually patched images (not preserved originals)
-		patchedOnlyResults := make([]types.PatchResult, 0)
-		for _, result := range patchResults {
-			// Only include results where the patched ref differs from original ref
-			if result.PatchedRef.String() != result.OriginalRef.String() {
-				patchedOnlyResults = append(patchedOnlyResults, result)
-			}
-		}
-
-		if len(patchedOnlyResults) > 0 {
-			log.Info("To push the individual architecture images, run:")
-			for _, result := range patchedOnlyResults {
-				log.Infof("  docker push %s", result.PatchedRef.String())
-			}
-			log.Infof("To create and push the multi-platform manifest, run:")
-
-			// Include all platforms (both patched and preserved) in the manifest create command
-			refs := make([]string, len(patchResults))
-			for i, result := range patchResults {
-				if result.PatchedRef.String() != result.OriginalRef.String() {
-					// Use the patched reference for actually patched platforms
-					refs[i] = result.PatchedRef.String()
-				} else {
-					// Use the original reference with digest for preserved platforms
-					if result.PatchedDesc != nil && result.PatchedDesc.Digest.String() != "" {
-						refs[i] = result.OriginalRef.String() + "@" + result.PatchedDesc.Digest.String()
-					} else {
-						refs[i] = result.OriginalRef.String()
-					}
-				}
-			}
-
-			log.Infof("  docker buildx imagetools create --tag %s %s", patchedImageName.String(), strings.Join(refs, " "))
-		} else {
-			return fmt.Errorf("no images were processed, check the logs for errors")
-		}
-	}
-
-	var b strings.Builder
-	w := tabwriter.NewWriter(&b, 0, 0, 2, ' ', 0)
-	fmt.Fprintln(w, "PLATFORM\tSTATUS\tREFERENCE\tMESSAGE")
-
-	for _, p := range platforms {
-		platformKey := buildkit.PlatformKey(p.Platform)
-		s := summaryMap[platformKey]
-		if s != nil {
-			ref := s.Ref
-			if ref == "" {
-				ref = "-"
-			}
-			fmt.Fprintf(w, "%s\t%s\t%s\t%s\n", s.Platform, s.Status, ref, s.Message)
-		}
-	}
-	w.Flush()
-	log.Info("\nMulti-arch patch summary:\n" + b.String())
-
-=======
->>>>>>> fb6b525b
 	return nil
 }
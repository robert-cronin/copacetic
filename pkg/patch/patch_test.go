--- conflicted
+++ resolved
@@ -514,11 +514,7 @@
 	err := Patch(
 		context.Background(),
 		30*time.Second,
-<<<<<<< HEAD
-		"alpine:3.19", "", "", "", "", "", "", "", "", "", "",
-=======
-		"alpine:3.19", "", "", "", "", "", "", "",
->>>>>>> 1d8182d8
+		"alpine:3.19", "", "", "", "", "", "", "", "",
 		false, true,
 		buildkit.Opts{},
 	)

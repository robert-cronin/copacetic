package patch

import (
	"context"
	"encoding/json"
	"errors"
	"os"
	"strings"
	"testing"
	"text/tabwriter"
	"time"

	"github.com/distribution/reference"
	"github.com/project-copacetic/copacetic/pkg/buildkit"
	"github.com/project-copacetic/copacetic/pkg/types"
	log "github.com/sirupsen/logrus"
	"github.com/stretchr/testify/assert"

	buildkitclient "github.com/moby/buildkit/client"
	ispec "github.com/opencontainers/image-spec/specs-go/v1"
)

func TestRemoveIfNotDebug(t *testing.T) {
	// Test removing working folder when not in debug mode
	t.Run("RemoveWorkingFolder", func(t *testing.T) {
		// Set log level to Info to simulate not being in debug mode
		log.SetLevel(log.InfoLevel)

		// Create a temporary working folder
		workingFolder := t.TempDir()
		defer os.RemoveAll(workingFolder)

		removeIfNotDebug(workingFolder)

		// Check that the working folder was removed
		if _, err := os.Stat(workingFolder); err == nil {
			t.Errorf("Working folder should have been removed but still exists")
		}
	})

	// Test not removing working folder when in debug mode
	t.Run("KeepWorkingFolderDebug", func(t *testing.T) {
		// Set log level to Debug to simulate being in debug mode
		log.SetLevel(log.DebugLevel)

		// Create a temporary working folder
		workingFolder := t.TempDir()

		removeIfNotDebug(workingFolder)

		// Check that the working folder still exists
		if _, err := os.Stat(workingFolder); err != nil {
			t.Errorf("Working folder should have been kept but was removed")
		}

		// Clean up the working folder manually
		os.RemoveAll(workingFolder)
	})

	t.Run("RemoveWorkingFolderWhenLogLevelIsInfo", func(t *testing.T) {
		log.SetLevel(log.InfoLevel)
		workingFolder := t.TempDir()

		removeIfNotDebug(workingFolder)

		// folder should be removed
		if _, err := os.Stat(workingFolder); err == nil {
			t.Errorf("working folder should have been removed but still exists at: %s", workingFolder)
		}
	})

	t.Run("KeepWorkingFolderWhenLogLevelIsDebug", func(t *testing.T) {
		log.SetLevel(log.DebugLevel)
		workingFolder := t.TempDir()

		removeIfNotDebug(workingFolder)

		// folder should remain
		if _, err := os.Stat(workingFolder); err != nil {
			t.Errorf("working folder should have been kept but was removed at: %s", workingFolder)
		}
	})

	t.Run("NoopWhenFolderDoesNotExist", func(t *testing.T) {
		log.SetLevel(log.InfoLevel)
		// create then remove
		workingFolder := t.TempDir()
		os.RemoveAll(workingFolder)

		removeIfNotDebug(workingFolder)

		// still doesn't exist, and no panic
		if _, err := os.Stat(workingFolder); err == nil {
			t.Errorf("folder unexpectedly re-created: %s", workingFolder)
		}
	})
}

func TestGetOSType(t *testing.T) {
	testCases := []struct {
		osRelease      []byte
		err            error
		expectedOSType string
	}{
		{
			osRelease: []byte(`PRETTY_NAME="Debian GNU/Linux 11 (bullseye)"
			NAME="Debian GNU/Linux"
			VERSION_ID="11"
			VERSION="11 (bullseye)"
			VERSION_CODENAME=bullseye
			ID=debian
			HOME_URL="https://www.debian.org/"
			SUPPORT_URL="https://www.debian.org/support"
			BUG_REPORT_URL="https://bugs.debian.org/"
			`),
			err:            nil,
			expectedOSType: "debian",
		},
		{
			osRelease: []byte(`NAME="Alpine Linux"
			ID=alpine
			VERSION_ID=3.7.3
			PRETTY_NAME="Alpine Linux v3.7"
			HOME_URL="http://alpinelinux.org"
			BUG_REPORT_URL="http://bugs.alpinelinux.org"`),
			err:            nil,
			expectedOSType: "alpine",
		},
		{
			osRelease: []byte(`PRETTY_NAME="Ubuntu 22.04.4 LTS"
			NAME="Ubuntu"
			VERSION_ID="22.04"
			VERSION="22.04.4 LTS (Jammy Jellyfish)"
			VERSION_CODENAME=jammy
			ID=ubuntu
			ID_LIKE=debian
			HOME_URL="https://www.ubuntu.com/"
			SUPPORT_URL="https://help.ubuntu.com/"
			BUG_REPORT_URL="https://bugs.launchpad.net/ubuntu/"
			PRIVACY_POLICY_URL="https://www.ubuntu.com/legal/terms-and-policies/privacy-policy"
			UBUNTU_CODENAME=jammy`),
			err:            nil,
			expectedOSType: "ubuntu",
		},
		{
			osRelease: []byte(`NAME="Amazon Linux"
			VERSION="2023"
			ID="amzn"
			ID_LIKE="fedora"
			VERSION_ID="2023"
			PLATFORM_ID="platform:al2023"
			PRETTY_NAME="Amazon Linux 2023.3.20240312"
			ANSI_COLOR="0;33"
			CPE_NAME="cpe:2.3:o:amazon:amazon_linux:2023"
			HOME_URL="https://aws.amazon.com/linux/amazon-linux-2023/"
			DOCUMENTATION_URL="https://docs.aws.amazon.com/linux/"
			SUPPORT_URL="https://aws.amazon.com/premiumsupport/"
			BUG_REPORT_URL="https://github.com/amazonlinux/amazon-linux-2023"
			VENDOR_NAME="AWS"
			VENDOR_URL="https://aws.amazon.com/"
			SUPPORT_END="2028-03-15"`),
			err:            nil,
			expectedOSType: "amazon",
		},
		{
			osRelease: []byte(`NAME="CentOS Linux"
			VERSION="8"
			ID="centos"
			ID_LIKE="rhel fedora"
			VERSION_ID="8"
			PLATFORM_ID="platform:el8"
			PRETTY_NAME="CentOS Linux 8"
			ANSI_COLOR="0;31"
			CPE_NAME="cpe:/o:centos:centos:8"
			HOME_URL="https://centos.org/"
			BUG_REPORT_URL="https://bugs.centos.org/"
			CENTOS_MANTISBT_PROJECT="CentOS-8"
			CENTOS_MANTISBT_PROJECT_VERSION="8"`),
			err:            nil,
			expectedOSType: "centos",
		},
		{
			osRelease: []byte(`NAME="Common Base Linux Mariner"
			VERSION="2.0.20240117"
			ID=mariner
			VERSION_ID="2.0"
			PRETTY_NAME="CBL-Mariner/Linux"
			ANSI_COLOR="1;34"
			HOME_URL="https://aka.ms/cbl-mariner"
			BUG_REPORT_URL="https://aka.ms/cbl-mariner"
			SUPPORT_URL="https://aka.ms/cbl-mariner"`),
			err:            nil,
			expectedOSType: "cbl-mariner",
		},
		{
			osRelease: []byte(`NAME="Microsoft Azure Linux"
			VERSION="3.0.20240727"
			ID=azurelinux
			VERSION_ID="3.0"
			PRETTY_NAME="Microsoft Azure Linux 3.0"
			ANSI_COLOR="1;34"
			HOME_URL="https://aka.ms/azurelinux"
			BUG_REPORT_URL="https://aka.ms/azurelinux"
			SUPPORT_URL="https://aka.ms/azurelinux"`),
			err:            nil,
			expectedOSType: "azurelinux",
		},
		{
			osRelease: []byte(`NAME="Red Hat Enterprise Linux"
			VERSION="8.9 (Ootpa)"
			ID="rhel"
			ID_LIKE="fedora"
			VERSION_ID="8.9"
			PLATFORM_ID="platform:el8"
			PRETTY_NAME="Red Hat Enterprise Linux 8.9 (Ootpa)"
			ANSI_COLOR="0;31"
			CPE_NAME="cpe:/o:redhat:enterprise_linux:8::baseos"
			HOME_URL="https://www.redhat.com/"
			DOCUMENTATION_URL="https://access.redhat.com/documentation/en-us/red_hat_enterprise_linux/8"
			BUG_REPORT_URL="https://bugzilla.redhat.com/"

			REDHAT_BUGZILLA_PRODUCT="Red Hat Enterprise Linux 8"
			REDHAT_BUGZILLA_PRODUCT_VERSION=8.9
			REDHAT_SUPPORT_PRODUCT="Red Hat Enterprise Linux"
			REDHAT_SUPPORT_PRODUCT_VERSION="8.9"`),
			err:            nil,
			expectedOSType: "redhat",
		},
		{
			osRelease: []byte(`NAME="Rocky Linux"
			VERSION="9.3 (Blue Onyx)"
			ID="rocky"
			ID_LIKE="rhel centos fedora"
			VERSION_ID="9.3"
			PLATFORM_ID="platform:el9"
			PRETTY_NAME="Rocky Linux 9.3 (Blue Onyx)"
			ANSI_COLOR="0;32"
			LOGO="fedora-logo-icon"
			CPE_NAME="cpe:/o:rocky:rocky:9::baseos"
			HOME_URL="https://rockylinux.org/"
			BUG_REPORT_URL="https://bugs.rockylinux.org/"
			SUPPORT_END="2032-05-31"
			ROCKY_SUPPORT_PRODUCT="Rocky-Linux-9"
			ROCKY_SUPPORT_PRODUCT_VERSION="9.3"
			REDHAT_SUPPORT_PRODUCT="Rocky Linux"
			REDHAT_SUPPORT_PRODUCT_VERSION="9.3"`),
			err:            nil,
			expectedOSType: "rocky",
		},
		{
			osRelease: []byte(`NAME="Oracle Linux Server"
			VERSION="7.9"
			ID="ol"
			ID_LIKE="fedora"
			VARIANT="Server"
			VARIANT_ID="server"
			VERSION_ID="7.9"
			PRETTY_NAME="Oracle Linux Server 7.9"
			ANSI_COLOR="0;31"
			CPE_NAME="cpe:/o:oracle:linux:7:9:server"
			HOME_URL="https://linux.oracle.com/"
			BUG_REPORT_URL="https://github.com/oracle/oracle-linux"

			ORACLE_BUGZILLA_PRODUCT="Oracle Linux 7"
			ORACLE_BUGZILLA_PRODUCT_VERSION=7.9
			ORACLE_SUPPORT_PRODUCT="Oracle Linux"
			ORACLE_SUPPORT_PRODUCT_VERSION=7.9`),
			err:            nil,
			expectedOSType: "oracle",
		},
		{
			osRelease: []byte(`NAME="Oracle Linux Server"
			VERSION="8.9"
			ID="ol"
			ID_LIKE="fedora"
			VARIANT="Server"
			VARIANT_ID="server"
			VERSION_ID="8.9"
			PLATFORM_ID="platform:el8"
			PRETTY_NAME="Oracle Linux Server 8.9"
			ANSI_COLOR="0;31"
			CPE_NAME="cpe:/o:oracle:linux:8:9:server"
			HOME_URL="https://linux.oracle.com/"
			BUG_REPORT_URL="https://github.com/oracle/oracle-linux"

			ORACLE_BUGZILLA_PRODUCT="Oracle Linux 8"
			ORACLE_BUGZILLA_PRODUCT_VERSION=8.9
			ORACLE_SUPPORT_PRODUCT="Oracle Linux"
			ORACLE_SUPPORT_PRODUCT_VERSION=8.9`),
			err:            nil,
			expectedOSType: "oracle",
		},
		{
			osRelease:      nil,
			err:            errors.ErrUnsupported,
			expectedOSType: "",
		},
		{
			osRelease: []byte(`NAME="AlmaLinux"
			VERSION="9.4 (Seafoam Ocelot)"
			ID="almalinux"
			ID_LIKE="rhel centos fedora"
			VERSION_ID="9.4"
			PLATFORM_ID="platform:el9"
			PRETTY_NAME="AlmaLinux 9.4 (Seafoam Ocelot)"
			ANSI_COLOR="0;34"
			CPE_NAME="cpe:/o:almalinux:almalinux:9::baseos"
			HOME_URL="https://almalinux.org/"
			DOCUMENTATION_URL="https://wiki.almalinux.org/"
			BUG_REPORT_URL="https://bugs.almalinux.org/"

			SUPPORT_END="2032-06-01"
			ALMALINUX_MANTISBT_PROJECT="AlmaLinux-9"
    		ALMALINUX_MANTISBT_PROJECT_VERSION="9.4"
			REDHAT_SUPPORT_PRODUCT="AlmaLinux"
			REDHAT_SUPPORT_PRODUCT_VERSION="9.4"`),
			err:            nil,
			expectedOSType: "alma",
		},
		{
			osRelease: []byte(`PRETTY_NAME="Debian GNU/Linux 11 (bullseye)"
			NAME="Debian GNU/Linux"
			VERSION_ID="11"
			`),
			err:            nil,
			expectedOSType: "debian",
		},
		{
			osRelease: []byte(`NAME="Alpine Linux"
			ID=alpine
			VERSION_ID=3.7.3`),
			err:            nil,
			expectedOSType: "alpine",
		},
		{
			osRelease: []byte(`NAME="SomeRandomOS"
			ID=someos
			VERSION_ID=1.0`),
			err:            errors.ErrUnsupported,
			expectedOSType: "",
		},
		{
			osRelease:      nil,
			err:            errors.ErrUnsupported,
			expectedOSType: "",
		},
	}

	for _, tc := range testCases {
		t.Run("TestGetOSType", func(t *testing.T) {
			osType, err := getOSType(context.TODO(), tc.osRelease)

			// Use testify package to assert that the output manifest and error match the expected ones
			assert.Equal(t, tc.expectedOSType, osType)
			assert.Equal(t, tc.err, err)
		})
	}
}

func TestGetOSVersion(t *testing.T) {
	testCases := []struct {
		osRelease         []byte
		errMsg            string
		expectedOSVersion string
	}{
		{
			osRelease: []byte(`PRETTY_NAME="Debian GNU/Linux 11 (bullseye)"
			NAME="Debian GNU/Linux"
			VERSION_ID="11"
			VERSION="11 (bullseye)"
			VERSION_CODENAME=bullseye
			ID=debian
			HOME_URL="https://www.debian.org/"
			SUPPORT_URL="https://www.debian.org/support"
			BUG_REPORT_URL="https://bugs.debian.org/"
			`),
			errMsg:            "",
			expectedOSVersion: "11",
		},
		{
			osRelease:         []byte("Cannot Parse Version_ID"),
			errMsg:            "unable to parse os-release data osrelease: malformed line \"Cannot Parse Version_ID\"",
			expectedOSVersion: "",
		},
		{
			osRelease: []byte(`PRETTY_NAME="Debian GNU/Linux 11 (bullseye)"
			VERSION_ID="11"
			ID=debian`),
			errMsg:            "",
			expectedOSVersion: "11",
		},
		{
			osRelease:         []byte("Cannot Parse Version_ID"),
			errMsg:            `unable to parse os-release data osrelease: malformed line "Cannot Parse Version_ID"`,
			expectedOSVersion: "",
		},
	}

	for _, tc := range testCases {
		t.Run("TestGetOSVersion", func(t *testing.T) {
			osVersion, err := getOSVersion(context.TODO(), tc.osRelease)

			var errMsg string
			if err == nil {
				errMsg = ""
			} else {
				errMsg = err.Error()
			}

			// Use testify package to assert that the output manifest and error match the expected ones
			assert.Equal(t, tc.expectedOSVersion, osVersion)
			assert.Equal(t, tc.errMsg, errMsg)
		})
	}
}

func TestGetRepoNameWithDigest(t *testing.T) {
	result := getRepoNameWithDigest("docker.io/library/nginx:1.21.6-patched", "sha256:mocked-digest")
	if result != "nginx@sha256:mocked-digest" {
		t.Fatalf("unexpected result: %s", result)
	}
	t.Run("WithTagAndDigest", func(t *testing.T) {
		result := getRepoNameWithDigest("docker.io/library/nginx:1.21.6-patched", "sha256:mocked-digest")
		assert.Equal(t, "nginx@sha256:mocked-digest", result)
	})

	t.Run("NoTagUsesFullImageName", func(t *testing.T) {
		result := getRepoNameWithDigest("docker.io/library/nginx", "sha256:abc123")
		// there's no trailing :tag, so we strip library/ prefix -> "nginx@sha256:abc123"
		assert.Equal(t, "nginx@sha256:abc123", result)
	})

	t.Run("RandomLocalImageName", func(t *testing.T) {
		result := getRepoNameWithDigest("localhost:5000/repo/image:mytag", "sha256:abcdef1234")
		// last portion is "image:mytag" => we only keep "image" for the name portion
		assert.Equal(t, "image@sha256:abcdef1234", result)
	})

	t.Run("NoRegistryNoTag", func(t *testing.T) {
		result := getRepoNameWithDigest("myimage", "sha256:short")
		// no registry, no tag, just "myimage" => name is "myimage@sha256:short"
		assert.Equal(t, "myimage@sha256:short", result)
	})
}

func TestResolvePatchedTag(t *testing.T) {
	tests := []struct {
		name        string
		image       string
		explicitTag string
		suffix      string
		want        string
		wantErr     bool
	}{
		{
			name:  "no explicitTag, no suffix, existing base tag",
			image: "docker.io/library/nginx:1.23",
			want:  "1.23-patched",
		},
		{
			name:    "no explicitTag, no suffix, no base tag",
			image:   "docker.io/library/nginx",
			wantErr: true,
		},
		{
			name:   "explicitTag overrides suffix and base tag",
			image:  "docker.io/library/nginx:1.23",
			suffix: "xyz",
			// user sets an explicit tag, so we don't append the suffix
			explicitTag: "my-funky-tag",
			want:        "my-funky-tag",
		},
		{
			name:   "custom suffix with base tag",
			image:  "docker.io/library/nginx:1.23",
			suffix: "security",
			want:   "1.23-security",
		},
		{
			name:    "custom suffix with no base tag",
			image:   "docker.io/library/nginx",
			suffix:  "foo",
			wantErr: true,
		},
	}

	for _, tc := range tests {
		t.Run(tc.name, func(t *testing.T) {
			// tags should always resolve here
			imageRef, err := reference.ParseNormalizedNamed(tc.image)
			if err != nil {
				t.Fatalf("failed to parse image reference: %v", err)
			}

			got, err := resolvePatchedTag(imageRef, tc.explicitTag, tc.suffix)
			if tc.wantErr {
				assert.Error(t, err)
			} else {
				assert.NoError(t, err)
				assert.Equal(t, tc.want, got)
			}
		})
	}
}

func init() {
	bkNewClient = func(ctx context.Context, _ buildkit.Opts) (*buildkitclient.Client, error) {
		// a path that certainly does not have a BuildKit daemon listening.
		return buildkitclient.New(ctx, "unix:///tmp/nowhere.sock")
	}
}

func TestPatch_BuildReturnsNilResponse(t *testing.T) {
	// Use platforms that match the host to avoid emulation issues in test
	targetPlatforms := []string{"linux/amd64"}

	err := Patch(
		context.Background(),
		30*time.Second,
		"alpine:3.19", "", "", "", "", "", "", "", "",
		false, true,
<<<<<<< HEAD
		"os", "patch",
=======
		targetPlatforms,
>>>>>>> 36ac193e
		buildkit.Opts{},
	)

	if err == nil {
		t.Fatalf("expected error from Build(), got nil")
	}

	if !strings.Contains(err.Error(), "dial unix /tmp/nowhere.sock: connect: no such file or directory") {
		t.Fatalf("unexpected error from Build(): %v", err)
	}

	t.Logf("Patch returned error as expected (and did not panic): %v", err)
}

func TestArchTag(t *testing.T) {
	cases := []struct {
		base, arch, variant, want string
	}{
		{"patched", ARM64, "", "patched-arm64"},
		{"patched", "arm", "v7", "patched-arm-v7"},
		{"patched", "mips64", "n32", "patched-mips64-n32"},
	}
	for _, c := range cases {
		got := archTag(c.base, c.arch, c.variant)
		if got != c.want {
			t.Fatalf("archTag(%q,%q,%q) = %q, want %q", c.base, c.arch, c.variant, got, c.want)
		}
	}
}

func TestNormalizeConfigForPlatform(t *testing.T) {
	// minimal starting config (missing fields on purpose)
	orig := []byte(`{"architecture":"amd64"}`)

	plat := &types.PatchPlatform{}
	plat.OS = LINUX
	plat.Architecture = ARM64
	plat.Variant = "v8"

	fixed, err := normalizeConfigForPlatform(orig, plat)
	if err != nil {
		t.Fatalf("unexpected error: %v", err)
	}

	var m map[string]string
	if err := json.Unmarshal(fixed, &m); err != nil {
		t.Fatalf("unmarshal: %v", err)
	}

	if m["architecture"] != ARM64 || m["os"] != LINUX || m["variant"] != "v8" {
		t.Fatalf("fields not normalised correctly: %#v", m)
	}

	// when Variant empty, key should be removed
	var m2 map[string]string
	plat.Variant = ""
	fixed, _ = normalizeConfigForPlatform(orig, plat)
	err = json.Unmarshal(fixed, &m2)
	if err != nil {
		t.Fatalf("unmarshal: %v", err)
	}
	if _, ok := m2["variant"]; ok {
		t.Errorf("variant key should be dropped when empty")
	}
}

func TestMultiPlatformSummaryTable(t *testing.T) {
	platforms := []struct {
		OS           string
		Architecture string
		Variant      string
	}{
		{"linux", "amd64", ""},
		{"linux", ARM64, ""},
		{"linux", "arm", "v7"},
		{"windows", "amd64", ""},
	}

	summaryMap := map[string]*types.MultiPlatformSummary{
		"linux/amd64": {
			Platform: "linux/amd64",
			Status:   "Patched",
			Ref:      "docker.io/library/nginx:patched-amd64",
			Message:  "",
		},
		"linux/arm64": {
			Platform: "linux/arm64",
			Status:   "Error",
			Ref:      "",
			Message:  "emulation is not enabled for platform linux/arm64",
		},
		"linux/arm/v7": {
			Platform: "linux/arm/v7",
			Status:   "Ignored",
			Ref:      "",
			Message:  "",
		},
		"windows/amd64": {
			Platform: "windows/amd64",
			Status:   "Not Patched",
			Ref:      "docker.io/library/nginx (original reference)",
			Message:  "Windows Image (Original Preserved)",
		},
	}

	var b strings.Builder
	w := tabwriter.NewWriter(&b, 0, 0, 2, ' ', 0)
	_, _ = w.Write([]byte("PLATFORM\tSTATUS\tREFERENCE\tMESSAGE\n"))
	for _, p := range platforms {
		platformKey := buildkit.PlatformKey(ispec.Platform{
			OS:           p.OS,
			Architecture: p.Architecture,
			Variant:      p.Variant,
		})
		s := summaryMap[platformKey]
		if s != nil {
			ref := s.Ref
			if ref == "" {
				ref = "-"
			}
			_, _ = w.Write([]byte(
				s.Platform + "\t" + s.Status + "\t" + ref + "\t" + s.Message + "\n",
			))
		}
	}
	w.Flush()

	got := b.String()
	expected := `PLATFORM       STATUS       REFERENCE                                     MESSAGE
linux/amd64    Patched      docker.io/library/nginx:patched-amd64
linux/arm64    Error        -                                             emulation is not enabled for platform linux/arm64
linux/arm/v7   Ignored      -
windows/amd64  Not Patched  docker.io/library/nginx (original reference)  Windows Image (Original Preserved)
`
	gotLines := strings.FieldsFunc(got, func(r rune) bool { return r == '\n' || r == '\r' })
	expectedLines := strings.FieldsFunc(expected, func(r rune) bool { return r == '\n' || r == '\r' })
	if len(gotLines) != len(expectedLines) {
		t.Errorf("line count mismatch:\ngot:\n%s\nwant:\n%s", got, expected)
	}
	for i := range gotLines {
		if strings.TrimSpace(gotLines[i]) != strings.TrimSpace(expectedLines[i]) {
			t.Errorf("line %d mismatch:\ngot:   %q\nwant:  %q", i+1, gotLines[i], expectedLines[i])
		}
	}
}<|MERGE_RESOLUTION|>--- conflicted
+++ resolved
@@ -519,12 +519,9 @@
 		30*time.Second,
 		"alpine:3.19", "", "", "", "", "", "", "", "",
 		false, true,
-<<<<<<< HEAD
+		targetPlatforms,
+		buildkit.Opts{},
 		"os", "patch",
-=======
-		targetPlatforms,
->>>>>>> 36ac193e
-		buildkit.Opts{},
 	)
 
 	if err == nil {

--- conflicted
+++ resolved
@@ -177,7 +177,6 @@
 	}
 }
 
-<<<<<<< HEAD
 func TestDeduplicateStringSlice(t *testing.T) {
 	tests := []struct {
 		name     string
@@ -226,7 +225,8 @@
 			}
 		})
 	}
-=======
+}
+
 // TestLocalImageDescriptor tests the localImageDescriptor function with error scenarios.
 func TestLocalImageDescriptor(t *testing.T) {
 	ctx := context.Background()
@@ -415,5 +415,4 @@
 		assert.Nil(t, annotations)
 		// Should still fail at the descriptor fetch level before platform processing
 	})
->>>>>>> 3974d9ca
 }
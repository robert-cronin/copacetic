package utils

import (
	"context"
	"encoding/json"
	"fmt"
	"io/fs"
	"os"
	"os/exec"
	"path/filepath"
	"strings"

	"github.com/containerd/errdefs"
	"github.com/containerd/platforms"
	"github.com/google/go-containerregistry/pkg/authn"
	"github.com/google/go-containerregistry/pkg/name"
	"github.com/google/go-containerregistry/pkg/v1/remote"
	"github.com/google/go-containerregistry/pkg/v1/types"
	"github.com/moby/buildkit/client/llb"
	"github.com/opencontainers/go-digest"
	ocispec "github.com/opencontainers/image-spec/specs-go/v1"
	"github.com/project-copacetic/copacetic/pkg/imageloader"
	log "github.com/sirupsen/logrus"
)

const (
	PkgTypeLibrary = "library"
	PkgTypeOS      = "os"

	PatchTypeMajor = "major"
	PatchTypeMinor = "minor"
	PatchTypePatch = "patch"

	// Package types for language managers.
	LangPackages   = "lang-pkgs"
	PythonPackages = "python-pkg"
	NodePackages   = "node-pkg"
<<<<<<< HEAD
	GoModules      = "gomod"
	GoBinary       = "gobinary"
=======
	DotNetPackages = "dotnet-core"
>>>>>>> 9697ce87

	DefaultTempWorkingFolder = "/tmp"
)

// CanonicalPkgManagerType maps various OS family/type identifiers that may
// appear in scanner outputs (e.g. Trivy) to the canonical package manager
// type strings used by Copacetic and expected in purl identifiers within
// generated VEX documents. If the provided value is already canonical or an
// unknown value, it is returned unchanged.
//
// Examples:
//
//	alpine      -> apk
//	debian      -> deb
//	ubuntu      -> deb
//	centos      -> rpm
//	almalinux   -> rpm
//	rocky       -> rpm
//	redhat      -> rpm
//	amazon      -> rpm
//	oracle      -> rpm
//	cbl-mariner -> rpm
func CanonicalPkgManagerType(raw string) string {
	// Normalize once for matching; we still return the original raw when already canonical
	lowered := strings.ToLower(raw)
	switch lowered { // normalize case defensively
	case OSTypeAlpine:
		return "apk"
	case OSTypeDebian, OSTypeUbuntu:
		return "deb"
	case OSTypeCBLMariner, OSTypeAzureLinux, OSTypeCentOS, OSTypeOracle, OSTypeRedHat, OSTypeRocky, OSTypeAmazon, OSTypeAlma, OSTypeAlmaLinux:
		return "rpm"
	default:
		return raw
	}
}

// DeduplicateStringSlice removes duplicate strings from a slice while preserving order.
func DeduplicateStringSlice(input []string) []string {
	seen := make(map[string]bool)
	var result []string
	for _, item := range input {
		if !seen[item] {
			seen[item] = true
			result = append(result, item)
		}
	}
	return result
}

func EnsurePath(path string, perm fs.FileMode) (bool, error) {
	createdPath := false
	st, err := os.Stat(path)
	if err != nil && os.IsNotExist(err) {
		err = os.MkdirAll(path, perm)
		createdPath = (err == nil)
	} else {
		if !st.IsDir() {
			return false, fs.ErrExist
		}
		if st.Mode().Perm() != perm {
			return false, fs.ErrPermission
		}
	}
	return createdPath, err
}

func IsNonEmptyFile(dir, file string) bool {
	p := filepath.Join(dir, file)
	info, err := os.Stat(p)
	if os.IsNotExist(err) {
		return false
	}
	return !info.IsDir() && info.Size() > 0
}

func getEnvAny(names ...string) string {
	for _, n := range names {
		if val := os.Getenv(n); val != "" {
			return val
		}
	}
	return ""
}

func GetProxy() llb.ProxyEnv {
	proxy := llb.ProxyEnv{
		HTTPProxy:  getEnvAny("HTTP_PROXY"),
		HTTPSProxy: getEnvAny("HTTPS_PROXY"),
		NoProxy:    getEnvAny("NO_PROXY"),
		AllProxy:   getEnvAny("HTTP_PROXY"),
	}
	return proxy
}

// localImageDescriptor tries to get the OCI image descriptor using the local Docker client.
func localImageDescriptor(ctx context.Context, imageRef string) (*ocispec.Descriptor, error) {
	cli, err := newClient()
	if err != nil {
		return nil, fmt.Errorf("failed to create docker client: %w", err)
	}
	defer cli.Close()

	distInspect, err := cli.ImageInspect(ctx, imageRef)
	if err != nil {
		return nil, err
	}

	return distInspect.Descriptor, nil
}

// podmanImageDescriptor tries to get the OCI image descriptor using podman CLI.
func podmanImageDescriptor(ctx context.Context, imageRef string) (*ocispec.Descriptor, error) {
	// Check if podman is available
	if _, err := exec.LookPath("podman"); err != nil {
		return nil, fmt.Errorf("podman not found in PATH: %w", err)
	}

	// Run podman inspect to get image metadata
	cmd := exec.CommandContext(ctx, "podman", "inspect", "--type", "image", imageRef)
	output, err := cmd.Output()
	if err != nil {
		if exitErr, ok := err.(*exec.ExitError); ok {
			// Check if it's a "not found" error
			stderr := string(exitErr.Stderr)
			if strings.Contains(stderr, "no such image") || strings.Contains(stderr, "not found") {
				return nil, errdefs.ErrNotFound
			}
		}
		return nil, fmt.Errorf("podman inspect failed: %w", err)
	}

	// Parse the JSON output
	var inspectResults []map[string]interface{}
	if err := json.Unmarshal(output, &inspectResults); err != nil {
		return nil, fmt.Errorf("failed to parse podman inspect output: %w", err)
	}

	if len(inspectResults) == 0 {
		return nil, errdefs.ErrNotFound
	}

	result := inspectResults[0]

	// Extract relevant fields to construct the descriptor
	digestStr, _ := result["Digest"].(string)
	if digestStr == "" {
		digestStr, _ = result["Id"].(string)
		if digestStr != "" && !strings.HasPrefix(digestStr, "sha256:") {
			digestStr = "sha256:" + digestStr
		}
	}

	size := int64(0)
	if sizeVal, ok := result["Size"].(float64); ok {
		size = int64(sizeVal)
	}

	// Get architecture and OS
	architecture := "amd64"
	os := "linux"
	if archVal, ok := result["Architecture"].(string); ok {
		architecture = archVal
	}
	if osVal, ok := result["Os"].(string); ok {
		os = osVal
	}

	// Construct the descriptor
	desc := &ocispec.Descriptor{
		MediaType: ocispec.MediaTypeImageManifest,
		Digest:    digest.Digest(digestStr),
		Size:      size,
		Platform: &ocispec.Platform{
			Architecture: architecture,
			OS:           os,
		},
	}

	return desc, nil
}

// remoteImageDescriptor tries to get the OCI image descriptor from a remote registry.
func remoteImageDescriptor(imageRef string) (*ocispec.Descriptor, error) {
	ref, err := name.ParseReference(imageRef)
	if err != nil {
		return nil, fmt.Errorf("failed to parse image reference '%s': %w", imageRef, err)
	}

	ggcrDesc, err := remoteGet(ref, remote.WithAuthFromKeychain(authn.DefaultKeychain))
	if err != nil {
		log.Debugf("failed to get remote descriptor for %s: %v", imageRef, err)
		return nil, fmt.Errorf("failed to get remote descriptor for '%s': %w", imageRef, err)
	}

	ociDesc := &ocispec.Descriptor{
		MediaType:    string(ggcrDesc.MediaType),
		Size:         ggcrDesc.Size,
		Digest:       digest.Digest(ggcrDesc.Digest.String()),
		URLs:         ggcrDesc.URLs,
		Annotations:  ggcrDesc.Annotations,
		Data:         ggcrDesc.Data,
		ArtifactType: ggcrDesc.ArtifactType,
	}

	if ggcrDesc.Platform != nil {
		ociDesc.Platform = &ocispec.Platform{
			Architecture: ggcrDesc.Platform.Architecture,
			OS:           ggcrDesc.Platform.OS,
			OSVersion:    ggcrDesc.Platform.OSVersion,
			OSFeatures:   ggcrDesc.Platform.OSFeatures,
			Variant:      ggcrDesc.Platform.Variant,
		}
	}
	return ociDesc, nil
}

// GetImageDescriptor retrieves the image descriptor for a given image reference using the specified runtime.
// It first tries to inspect the image using the specified runtime client (local).
// If the image is not found locally or a local error occurs, it tries to get the image descriptor from the remote registry.
// runtime should be imageloader.Docker or imageloader.Podman.
func GetImageDescriptor(ctx context.Context, imageRef, runtime string) (*ocispec.Descriptor, error) {
	log.Debugf("Attempting to get local image descriptor for %s using runtime %s", imageRef, runtime)

	var localDesc *ocispec.Descriptor
	var localErr error

	switch runtime {
	case imageloader.Podman:
		localDesc, localErr = podmanImageDescriptor(ctx, imageRef)
	default:
		// Default to Docker
		localDesc, localErr = localImageDescriptor(ctx, imageRef)
	}

	if localErr == nil {
		log.Debugf("found local image descriptor for %s via %s", imageRef, runtime)
		return localDesc, nil
	}

	isNotFoundError := errdefs.IsNotFound(localErr)
	if isNotFoundError {
		log.Debugf("image %s not found locally in %s (error: %v), trying remote.", imageRef, runtime, localErr)
	} else {
		log.Warnf("local descriptor lookup for %s failed in %s (error: %v), trying remote.", imageRef, runtime, localErr)
	}

	log.Debugf("attempting to get remote image descriptor for %s", imageRef)
	remoteDesc, remoteErr := remoteImageDescriptor(imageRef)
	if remoteErr != nil {
		log.Errorf("failed to get remote image descriptor for %s: %v", imageRef, remoteErr)
		if isNotFoundError {
			return nil, fmt.Errorf("image '%s' not found locally and remote lookup failed: %w", imageRef, remoteErr)
		}
		return nil, fmt.Errorf("local lookup for '%s' failed (error: %v) and remote lookup also failed (error: %v)", imageRef, localErr, remoteErr)
	}

	log.Infof("found remote image descriptor for %s", imageRef)
	return remoteDesc, nil
}

// GetIndexManifestAnnotations retrieves annotations from an image index manifest.
// This is specifically for multi-platform images to get the index-level annotations.
func GetIndexManifestAnnotations(_ context.Context, imageRef string) (map[string]string, error) {
	ref, err := name.ParseReference(imageRef)
	if err != nil {
		return nil, fmt.Errorf("failed to parse image reference '%s': %w", imageRef, err)
	}

	// First check if this is an index
	desc, err := remoteGet(ref, remote.WithAuthFromKeychain(authn.DefaultKeychain))
	if err != nil {
		return nil, fmt.Errorf("failed to get descriptor for '%s': %w", imageRef, err)
	}

	// Check if this is an index manifest
	if desc.MediaType != types.OCIImageIndex && desc.MediaType != types.DockerManifestList {
		log.Debugf("Image %s is not a multi-platform image (media type: %s)", imageRef, desc.MediaType)
		// For single platform images, return the descriptor annotations
		return desc.Annotations, nil
	}

	// Fetch the actual index
	idx, err := desc.ImageIndex()
	if err != nil {
		return nil, fmt.Errorf("failed to get image index for '%s': %w", imageRef, err)
	}

	// Get the index manifest
	indexManifest, err := idx.IndexManifest()
	if err != nil {
		return nil, fmt.Errorf("failed to get index manifest for '%s': %w", imageRef, err)
	}

	return indexManifest.Annotations, nil
}

// GetPlatformManifestAnnotations retrieves manifest-level annotations for a specific platform
// from an image index manifest.
func GetPlatformManifestAnnotations(_ context.Context, imageRef string, targetPlatform *ocispec.Platform) (map[string]string, error) {
	ref, err := name.ParseReference(imageRef)
	if err != nil {
		return nil, fmt.Errorf("failed to parse image reference '%s': %w", imageRef, err)
	}

	// First check if this is an index
	desc, err := remoteGet(ref, remote.WithAuthFromKeychain(authn.DefaultKeychain))
	if err != nil {
		return nil, fmt.Errorf("failed to get descriptor for '%s': %w", imageRef, err)
	}

	// Check if this is an index manifest
	if desc.MediaType != types.OCIImageIndex && desc.MediaType != types.DockerManifestList {
		log.Debugf("Image %s is not a multi-platform image (media type: %s)", imageRef, desc.MediaType)
		// For single platform images, return empty annotations
		return nil, nil
	}

	// Fetch the actual index
	idx, err := desc.ImageIndex()
	if err != nil {
		return nil, fmt.Errorf("failed to get image index for '%s': %w", imageRef, err)
	}

	// Get the index manifest
	indexManifest, err := idx.IndexManifest()
	if err != nil {
		return nil, fmt.Errorf("failed to get index manifest for '%s': %w", imageRef, err)
	}

	// Find the matching platform in the manifest list
	for i := range indexManifest.Manifests {
		manifest := &indexManifest.Manifests[i]
		if manifest.Platform == nil {
			continue
		}

		// Compare platforms (normalize variants for comparison)
		manifestPlatform := ocispec.Platform{
			OS:           manifest.Platform.OS,
			Architecture: manifest.Platform.Architecture,
			Variant:      manifest.Platform.Variant,
		}

		// Use containerd's OnlyStrict matcher which handles variant normalization
		// including arm64/v8 matching arm64 (empty variant)
		matcher := platforms.OnlyStrict(*targetPlatform)
		if matcher.Match(manifestPlatform) {
			// Return the manifest-level annotations for this platform
			if manifest.Annotations != nil {
				return manifest.Annotations, nil
			}
			return map[string]string{}, nil
		}
	}

	return nil, fmt.Errorf("platform %s/%s/%s not found in image index", targetPlatform.OS, targetPlatform.Architecture, targetPlatform.Variant)
}

// GetSinglePlatformManifestAnnotations retrieves annotations from a single-platform manifest.
// This is used when we need to get annotations from a pushed single-platform image.
func GetSinglePlatformManifestAnnotations(_ context.Context, imageRef string) (map[string]string, error) {
	ref, err := name.ParseReference(imageRef)
	if err != nil {
		return nil, fmt.Errorf("failed to parse image reference '%s': %w", imageRef, err)
	}

	// Get the image
	img, err := remote.Image(ref, remote.WithAuthFromKeychain(authn.DefaultKeychain))
	if err != nil {
		return nil, fmt.Errorf("failed to get image '%s': %w", imageRef, err)
	}

	// Get the manifest
	manifest, err := img.Manifest()
	if err != nil {
		return nil, fmt.Errorf("failed to get manifest for '%s': %w", imageRef, err)
	}

	// Return the annotations from the manifest
	if manifest.Annotations != nil {
		return manifest.Annotations, nil
	}

	return map[string]string{}, nil
}<|MERGE_RESOLUTION|>--- conflicted
+++ resolved
@@ -35,12 +35,9 @@
 	LangPackages   = "lang-pkgs"
 	PythonPackages = "python-pkg"
 	NodePackages   = "node-pkg"
-<<<<<<< HEAD
 	GoModules      = "gomod"
 	GoBinary       = "gobinary"
-=======
 	DotNetPackages = "dotnet-core"
->>>>>>> 9697ce87
 
 	DefaultTempWorkingFolder = "/tmp"
 )

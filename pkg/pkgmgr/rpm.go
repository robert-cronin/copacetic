--- conflicted
+++ resolved
@@ -522,21 +522,17 @@
 		err := errors.New("unexpected: no package manager tools were found for patching")
 		return nil, nil, err
 	}
-<<<<<<< HEAD
 	// Determine the custom name based on whether we're updating specific packages or all
-	customName := "Upgrading all packages"
+	customName := "Installing security updates"
 	if updates != nil {
-		customName = fmt.Sprintf("Upgrading %d packages", len(updates))
+		customName = fmt.Sprintf("Installing security updates for %d packages", len(updates))
 	}
 
 	installed := imageStateCurrent.Run(
 		llb.Shlex(installCmd),
 		llb.WithProxy(utils.GetProxy()),
-		llb.WithCustomName(customName)).Root()
-=======
-	installed := imageStateCurrent.Run(llb.Shlex(installCmd), llb.WithProxy(utils.GetProxy()),
-		llb.WithCustomName("Installing security updates")).Root()
->>>>>>> 7a3dc8ee
+		llb.WithCustomName(customName),
+	).Root()
 
 	// Validate no errors were encountered if updating all
 	if updates == nil && !ignoreErrors {
@@ -592,12 +588,8 @@
 	}
 
 	checkUpdate := fmt.Sprintf(checkUpdateTemplate, toolPath)
-<<<<<<< HEAD
 	stateWithCheck := imageStateCurrent.Run(
 		llb.Shlex(checkUpdate),
-=======
-	stateWithCheck := imageStateCurrent.Run(llb.Shlex(checkUpdate),
->>>>>>> 7a3dc8ee
 		llb.WithCustomName("Checking for available updates")).Root()
 
 	// if error in extracting file, that means updates.txt does not exist and there are no updates.

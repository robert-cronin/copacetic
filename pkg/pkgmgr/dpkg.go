--- conflicted
+++ resolved
@@ -350,15 +350,10 @@
 	).Root()
 
 	checkUpgradable := `sh -c "apt-get -s upgrade 2>/dev/null | grep -q "^Inst" || exit 1"`
-<<<<<<< HEAD
 	aptGetUpdated = aptGetUpdated.Run(
 		llb.Shlex(checkUpgradable),
 		llb.WithCustomName("Checking for upgradable packages"),
 	).Root()
-=======
-	aptGetUpdated = aptGetUpdated.Run(llb.Shlex(checkUpgradable),
-		llb.WithCustomName("Checking for available updates")).Root()
->>>>>>> 7a3dc8ee
 
 	// detect held packages and log them
 	checkHeldCmd := `sh -c "apt-mark showhold | tee /held.txt"`

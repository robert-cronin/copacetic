--- conflicted
+++ resolved
@@ -30,7 +30,6 @@
     ]
   },
   {
-<<<<<<< HEAD
     "originalImage": "quay.io/jupyter/base-notebook",
     "localImage": "localhost:5000/jupyter-base-notebook",
     "tag": "2025-01-27",
@@ -79,17 +78,6 @@
     "push": false,
     "platforms": [
       "linux/amd64",
-=======
-    "originalImage": "mcr.microsoft.com/dotnet/runtime",
-    "localImage": "localhost:5000/dotnet-runtime",
-    "tag": "6.0",
-    "description": "Multi-platform .NET 6.0 runtime, with push",
-    "ignoreErrors": false,
-    "push": true,
-    "skipAnnotations": true,
-    "platforms": [
-      "linux/arm/v7",
->>>>>>> 36ac193e
       "linux/arm64"
     ]
   }
